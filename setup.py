--- conflicted
+++ resolved
@@ -51,12 +51,9 @@
     'markupsafe==1.1.*',
     'protobuf==3.11.*',
     'pyzmq==18.1.*',
-<<<<<<< HEAD
     'click>=7.0',
     'psutil>=5.6.0'
-=======
     'urwid==2.*'
->>>>>>> b940027e
 ]
 tests_require = [
     'codecov==2.0.*',
