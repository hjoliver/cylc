#!/usr/bin/env python

#C: THIS FILE IS PART OF THE CYLC SUITE ENGINE.
#C: Copyright (C) 2008-2014 Hilary Oliver, NIWA
#C:
#C: This program is free software: you can redistribute it and/or modify
#C: it under the terms of the GNU General Public License as published by
#C: the Free Software Foundation, either version 3 of the License, or
#C: (at your option) any later version.
#C:
#C: This program is distributed in the hope that it will be useful,
#C: but WITHOUT ANY WARRANTY; without even the implied warranty of
#C: MERCHANTABILITY or FITNESS FOR A PARTICULAR PURPOSE.  See the
#C: GNU General Public License for more details.
#C:
#C: You should have received a copy of the GNU General Public License
#C: along with this program.  If not, see <http://www.gnu.org/licenses/>.

import re, os, sys
import taskdef
from cylc.cfgspec.suite import get_suitecfg
from cylc.cycling.loader import (get_point, get_point_relative,
                                 get_interval, get_interval_cls,
                                 get_sequence, get_sequence_cls,
                                 init_cyclers, INTEGER_CYCLING_TYPE,
                                 ISO8601_CYCLING_TYPE,
                                 get_backwards_compat_mode)
from cylc.cycling.iso8601 import get_point_relative
from isodatetime.data import Calendar
from envvar import check_varnames, expandvars
from copy import deepcopy, copy
from output import outputx
from graphnode import graphnode, GraphNodeError
from print_tree import print_tree
from prerequisites.conditionals import TriggerExpressionError
from regpath import RegPath
from trigger import triggerx
from parsec.util import replicate, pdeepcopy
import TaskID
from C3MRO import C3
from parsec.OrderedDict import OrderedDict
import flags

"""
Parse and validate the suite definition file, do some consistency
checking, then construct task proxy objects and graph structures.
"""

AUTO_RUNAHEAD_FACTOR = 2  # Factor to apply to the minimum cycling interval.
CLOCK_OFFSET_RE = re.compile('(\w+)\s*\(\s*([-+]*\s*[\d.]+)\s*\)')
NUM_RUNAHEAD_SEQ_POINTS = 5  # Number of cycle points to look at per sequence.
TRIGGER_TYPES = [ 'submit', 'submit-fail', 'start', 'succeed', 'fail', 'finish' ]

try:
    import graphing
except ImportError:
    graphing_disabled = True
else:
    graphing_disabled = False


class Replacement(object):
    """A class to remember match group information in re.sub() calls"""
    def __init__(self, replacement):
        self.replacement = replacement
        self.substitutions = []
        self.match_groups = []

    def __call__(self, match):
        matched = match.group(0)
        replaced = match.expand(self.replacement)
        self.substitutions.append((matched, replaced))
        self.match_groups.append( match.groups() )
        return replaced


class SuiteConfigError( Exception ):
    """
    Attributes:
        message - what the problem is.
        TODO - element - config element causing the problem
    """
    def __init__( self, msg ):
        self.msg = msg
    def __str__( self ):
        return repr(self.msg)

class TaskNotDefinedError( SuiteConfigError ):
    pass

# TODO: separate config for run and non-run purposes?

class config( object ):
    def __init__( self, suite, fpath, template_vars=[],
            template_vars_file=None, owner=None, run_mode='live',
            validation=False, strict=False, collapsed=[],
            cli_initial_point_string=None, cli_start_point_string=None,
            is_restart=False, is_reload=False,
            write_proc=True ):

        self.suite = suite  # suite name
        self.fpath = fpath  # suite definition
        self.fdir  = os.path.dirname(fpath)
        self.owner = owner
        self.run_mode = run_mode
        self.strict = strict
        self.naked_dummy_tasks = []
        self.edges = []
        self.taskdefs = {}
        self.validation = validation
        self.initial_point = None
        self.start_point = None
        self._cli_initial_point_string = cli_initial_point_string
        self._cli_start_point_string = cli_start_point_string
        self.is_restart = is_restart
        self.first_graph = True
        self.clock_offsets = {}
        self.suite_polling_tasks = {}
        self.triggering_families = []

        self.cycling_tasks = []

        self.sequences = []
        self.actual_first_point = None

        self.custom_runahead_limit = None
        self.max_num_active_cycle_points = None

        # runtime hierarchy dicts keyed by namespace name:
        self.runtime = {
                # lists of parent namespaces
                'parents' : {},
                # lists of C3-linearized ancestor namespaces
                'linearized ancestors' : {},
                # lists of first-parent ancestor namepaces
                'first-parent ancestors' : {},
                # lists of all descendant namespaces
                # (not including the final tasks)
                'descendants' : {},
                # lists of all descendant namespaces from the first-parent hierarchy
                # (first parents are collapsible in suite visualization)
                'first-parent descendants' : {},
                }
        # tasks
        self.leaves = []
        # one up from root
        self.feet = []

        # parse, upgrade, validate the suite, but don't expand with default items
        self.pcfg = get_suitecfg( fpath, force=is_reload,
                tvars=template_vars, tvars_file=template_vars_file,
                write_proc=write_proc )
        self.cfg = self.pcfg.get(sparse=True)

        if self._cli_initial_point_string is not None:
            self.cfg['scheduling']['initial cycle point'] = (
                self._cli_initial_point_string)

        if 'cycling mode' not in self.cfg['scheduling']:
            # Auto-detect integer cycling for pure async graph suites.
            dependency_map = self.cfg.get('scheduling', {}).get(
                'dependencies', {})
            if dependency_map.get('graph'):
                # There is an async graph setting.
                # If it is by itself, it is integer shorthand.
                # If there are cycling graphs as well, it is handled as
                # backwards-compatiblity for mixed-async suites.
                just_has_async_graph = True
                for item, value in dependency_map.items():
                    if item != 'graph' and value.get('graph'):
                        just_has_async_graph = False
                        break
                if just_has_async_graph:
                    # There aren't any other graphs, so set integer cycling.
                    self.cfg['scheduling']['cycling mode'] = (
                        INTEGER_CYCLING_TYPE
                    )
                    if 'initial cycle point' not in self.cfg['scheduling']:
                        self.cfg['scheduling']['initial cycle point'] = "1"
                    if 'final cycle point' not in self.cfg['scheduling']:
                        self.cfg['scheduling']['final cycle point'] = "1"

        # allow test suites with no [runtime]:
        if 'runtime' not in self.cfg:
            self.cfg['runtime'] = {}

        if 'root' not in self.cfg['runtime']:
            self.cfg['runtime']['root'] = {}

        self.ns_defn_order = self.cfg['runtime'].keys()

        if flags.verbose:
            print "Expanding [runtime] name lists"
        # If a runtime section heading is a list of names then the
        # subsequent config applies to each member.
        for item in self.cfg['runtime'].keys():
            if re.search( ',', item ):
                # list of task names
                # remove trailing commas and spaces
                tmp = item.rstrip(', ')
                task_names = re.split(' *, *', tmp )
            else:
                # a single task name
                continue
            # generate task configuration for each list member
            for name in task_names:
                self.cfg['runtime'][name] = pdeepcopy( self.cfg['runtime'][item] )
            # delete the original multi-task section
            del self.cfg['runtime'][item]
            # replace in the definition order list too (TODO - not nec. after #829?)
            i = self.ns_defn_order.index(item)
            self.ns_defn_order.remove(item)
            self.ns_defn_order[i:i] = task_names

        # check var names before inheritance to avoid repetition
        self.check_env_names()

        # do sparse inheritance
        self.compute_family_tree()
        self.compute_inheritance()

        #self.print_inheritance() # (debugging)

        # filter task environment variables after inheritance
        self.filter_env()

        # now expand with defaults
        self.cfg = self.pcfg.get( sparse=False )

        # after the call to init_cyclers, we can start getting proper points.
        init_cyclers(self.cfg)

        initial_point = None
        if self.cfg['scheduling']['initial cycle point'] is not None:
            initial_point = get_point(
                self.cfg['scheduling']['initial cycle point']).standardise()
            self.cfg['scheduling']['initial cycle point'] = str(initial_point)

        if self.cfg['scheduling']['final cycle point'] is not None:
            if "P" in self.cfg['scheduling']['final cycle point']:
                final_point = get_point_relative(
                        self.cfg['scheduling']['final cycle point'],
                        initial_point).standardise()
            else:
                final_point = get_point(
                    self.cfg['scheduling']['final cycle point']).standardise()
            self.cfg['scheduling']['final cycle point'] = str(final_point)
<<<<<<< HEAD
            self.cfg['visualization']['final cycle point'] = str(final_point)
        self.cli_start_point = get_point(self._cli_start_string)
        if self.cli_start_point is not None:
            self.cli_start_point.standardise()
=======

        self.cli_initial_point = get_point(self._cli_initial_point_string)
        if self.cli_initial_point is not None:
            self.cli_initial_point.standardise()

        self.initial_point = self.cli_initial_point or initial_point
        if self.initial_point is not None:
            self.initial_point.standardise()

        self.start_point = (
            get_point(self._cli_start_point_string) or self.initial_point)
        if self.start_point is not None:
            self.start_point.standardise()
>>>>>>> 3e6e3376

        flags.backwards_compat_cycling = (
            get_backwards_compat_mode())

        # [special tasks]: parse clock-offsets, and replace families with members
        if flags.verbose:
            print "Parsing [special tasks]"
        for type in self.cfg['scheduling']['special tasks']:
            result = copy( self.cfg['scheduling']['special tasks'][type] )
            for item in self.cfg['scheduling']['special tasks'][type]:
                if type != 'clock-triggered':
                    name = item
                    extn = ''
                else:
                    m = re.match( CLOCK_OFFSET_RE, item )
                    if m:
                        if (self.cfg['scheduling']['cycling mode'] !=
                                Calendar.MODE_GREGORIAN):
                            raise SuiteConfigError(
                                "ERROR: clock-triggered tasks require " +
                                "[scheduling]cycling mode=%s" %
                                Calendar.MODE_GREGORIAN
                            )
                        name, offset = m.groups()
                        try:
                            float( offset )
                        except ValueError:
                            raise SuiteConfigError, "ERROR: Illegal clock-triggered task spec: " + item
                        extn = '(' + offset + ')'
                    else:
                        raise SuiteConfigError, "ERROR: Illegal clock-triggered task spec: " + item
                if name in self.runtime['descendants']:
                    # is a family
                    result.remove( item )
                    for member in self.runtime['descendants'][name]:
                        if member in self.runtime['descendants']:
                            # is a sub-family
                            continue
                        result.append( member + extn )
                        if type == 'clock-triggered':
                            self.clock_offsets[ member ] = float( offset )
                elif type == 'clock-triggered':
                    self.clock_offsets[ name ] = float( offset )
            self.cfg['scheduling']['special tasks'][type] = result

        self.collapsed_families_rc = self.cfg['visualization']['collapsed families']
        if is_reload:
            # on suite reload retain an existing state of collapse
            # (used by the "cylc graph" viewer)
            self.closed_families = collapsed
            fromrc = False
        else:
            self.closed_families = self.collapsed_families_rc
            fromrc = True
        for cfam in self.closed_families:
            if cfam not in self.runtime['descendants']:
                self.closed_families.remove( cfam )
                if fromrc and flags.verbose:
                    print >> sys.stderr, 'WARNING, [visualization][collapsed families]: family ' + cfam + ' not defined'

        # check for run mode override at suite level
        if self.cfg['cylc']['force run mode']:
            self.run_mode = self.cfg['cylc']['force run mode']

        self.process_directories()

        self.load_graph()

        if not self.graph_found:
            raise SuiteConfigError, 'No suite dependency graph defined.'

        self.compute_runahead_limits()

        self.configure_queues()

        # Warn or abort (if --strict) if naked dummy tasks (no runtime
        # section) are found in graph or queue config.
        if len( self.naked_dummy_tasks ) > 0:
            if self.strict or flags.verbose:
                print >> sys.stderr, 'WARNING: naked dummy tasks detected (no entry under [runtime]):'
                for ndt in self.naked_dummy_tasks:
                    print >> sys.stderr, '  +', ndt
            if self.strict:
                raise SuiteConfigError, 'ERROR: strict validation fails naked dummy tasks'

        if self.validation:
            self.check_tasks()

        # initial and final cycles for visualization
        vict = self.cfg['visualization']['initial cycle point'] or \
                str(self.get_actual_first_point(self.start_point))
        self.cfg['visualization']['initial cycle point'] = vict

        vict_rh = None
        v_runahead_limit = self.custom_runahead_limit
        if vict and v_runahead_limit:
            vict_rh = str( get_point( vict ) + v_runahead_limit )
        
        vfct = self.cfg['visualization']['final cycle point'] or vict_rh or vict
        self.cfg['visualization']['final cycle point'] = vfct

        ngs = self.cfg['visualization']['node groups']

        # If any existing node group member is a family, include its descendants too.
        replace = {}
        for ng, mems in ngs.items():
            replace[ng] = []
            for mem in mems:
                replace[ng] += [mem]
                if mem in self.runtime['descendants']:
                    replace[ng] += self.runtime['descendants'][mem]
        for ng in replace:
            ngs[ng] = replace[ng]

        # Define family node groups automatically so that family and
        # member nodes can be styled together using the family name.
        # Users can override this for individual nodes or sub-groups.
        for fam in self.runtime['descendants']:
            if fam not in ngs:
                ngs[fam] = [fam] + self.runtime['descendants'][fam]

        if flags.verbose:
            print "Checking [visualization] node attributes"
            # 1. node groups should contain valid namespace names
            nspaces = self.cfg['runtime'].keys()
            bad = {}
            for ng,mems in ngs.items():
                n_bad = []
                for m in mems:
                    if m not in nspaces:
                        n_bad.append(m)
                if n_bad:
                    bad[ng] = n_bad
            if bad:
                print >> sys.stderr, "  WARNING: undefined node group members"
                for ng,mems in bad.items():
                    print >> sys.stderr, " + " + ng + ":", ','.join(mems)

            # 2. node attributes must refer to node groups or namespaces
            bad = []
            for na in self.cfg['visualization']['node attributes']:
                if na not in ngs and na not in nspaces:
                    bad.append(na)
            if bad:
                print >> sys.stderr, "  WARNING: undefined node attribute targets"
                for na in bad:
                    print >> sys.stderr, " + " + na

        # (Note that we're retaining 'default node attributes' even
        # though this could now be achieved by styling the root family,
        # because putting default attributes for root in the suite.rc spec
        # results in root appearing last in the ordered dict of node
        # names, so it overrides the styling for lesser groups and
        # nodes, whereas the reverse is needed - fixing this would
        # require reordering task_attr in lib/cylc/graphing.py).

        self.leaves = self.get_task_name_list()
        for ns, ancestors in self.runtime['first-parent ancestors'].items():
            try:
                foot = ancestors[-2] # one back from 'root'
            except IndexError:
                pass
            else:
                if foot not in self.feet:
                    self.feet.append(foot)

    def check_env_names( self ):
        # check for illegal environment variable names
         bad = {}
         for label in self.cfg['runtime']:
             res = []
             if 'environment' in self.cfg['runtime'][label]:
                 res = check_varnames( self.cfg['runtime'][label]['environment'] )
             if res:
                 bad[label] = res
         if bad:
             print >> sys.stderr, "ERROR, bad env variable names:"
             for label, vars in bad.items():
                 print >> sys.stderr, 'Namespace:', label
                 for var in vars:
                     print >> sys.stderr, "  ", var
             raise SuiteConfigError("Illegal env variable name(s) detected" )

    def filter_env( self ):
        # filter environment variables after sparse inheritance
        for name, ns in self.cfg['runtime'].items():
            try:
                oenv = ns['environment']
            except KeyError:
                # no environment to filter
                continue

            try:
                fincl = ns['environment filter']['include']
            except KeyError:
                # empty include-filter means include all
                fincl = []

            try:
                fexcl = ns['environment filter']['exclude']
            except KeyError:
                # empty exclude-filter means exclude none
                fexcl = []

            if not fincl and not fexcl:
                # no filtering to do
                continue

            nenv = OrderedDict()
            for key, val in oenv.items():
                if ( not fincl or key in fincl ) and key not in fexcl:
                    nenv[key] = val
            ns['environment'] = nenv

    def compute_family_tree( self ):
        first_parents = {}
        demoted = {}
        for name in self.cfg['runtime']:
            if name == 'root':
                self.runtime['parents'][name] = []
                first_parents[name] = []
                continue
            # get declared parents, with implicit inheritance from root.
            pts = self.cfg['runtime'][name].get( 'inherit', ['root'] )
            for p in pts:
                if p == "None":
                    # see just below
                    continue
                if p not in self.cfg['runtime']:
                    raise SuiteConfigError, "ERROR, undefined parent for " + name +": " + p
            if pts[0] == "None":
                if len(pts) == 1:
                    raise SuiteConfigError, "ERROR: null parentage for " + name
                demoted[name] = pts[1]
                pts = pts[1:]
                first_parents[name] = ['root']
            else:
                first_parents[name] = [ pts[0] ]
            self.runtime['parents'][name] = pts

        if flags.verbose and demoted:
            print "First parent(s) demoted to secondary:"
            for n,p in demoted.items():
                print " +", p, "as parent of '" + n + "'"

        c3 = C3( self.runtime['parents'] )
        c3_single = C3( first_parents )

        for name in self.cfg['runtime']:
            self.runtime['linearized ancestors'][name] = c3.mro(name)
            self.runtime['first-parent ancestors'][name] = c3_single.mro(name)

        for name in self.cfg['runtime']:
            ancestors = self.runtime['linearized ancestors'][name]
            for p in ancestors[1:]:
                if p not in self.runtime['descendants']:
                    self.runtime['descendants'][p] = []
                if name not in self.runtime['descendants'][p]:
                    self.runtime['descendants'][p].append(name)
            first_ancestors = self.runtime['first-parent ancestors'][name]
            for p in first_ancestors[1:]:
                if p not in self.runtime['first-parent descendants']:
                    self.runtime['first-parent descendants'][p] = []
                if name not in self.runtime['first-parent descendants'][p]:
                    self.runtime['first-parent descendants'][p].append(name)

        #for name in self.cfg['runtime']:
        #    print name, self.runtime['linearized ancestors'][name]

    def compute_inheritance( self, use_simple_method=True ):
        if flags.verbose:
            print "Parsing the runtime namespace hierarchy"

        results = {}
        n_reps = 0

        already_done = {} # to store already computed namespaces by mro

        for ns in self.cfg['runtime']:
            # for each namespace ...

            hierarchy = copy(self.runtime['linearized ancestors'][ns])
            hierarchy.reverse()

            result = {}

            if use_simple_method:
                # Go up the linearized MRO from root, replicating or
                # overriding each namespace element as we go.
                for name in hierarchy:
                    replicate( result, self.cfg['runtime'][name] )
                    n_reps += 1

            else:
                # As for the simple method, but store the result of each
                # completed MRO (full or partial) as we go, and re-use
                # these wherever possible. This ought to be a lot more
                # efficient for big namespaces (e.g. lots of environment
                # variables) in deep hiearchies, but results may vary...
                prev_shortcut = False
                mro = []
                for name in hierarchy:
                    mro.append(name)
                    i_mro = '*'.join(mro)
                    if i_mro in already_done:
                        ad_result = already_done[i_mro]
                        prev_shortcut = True
                    else:
                        if prev_shortcut:
                            prev_shortcut = False
                            # copy ad_result (to avoid altering already_done)
                            result = {}
                            replicate(result,ad_result) # ...and use stored
                            n_reps += 1
                        # override name content into tmp
                        replicate( result, self.cfg['runtime'][name] )
                        n_reps += 1
                        # record this mro as already done
                        already_done[i_mro] = result

            results[ns] = result

        # replace pre-inheritance namespaces with the post-inheritance result
        self.cfg['runtime'] = results

        # uncomment this to compare the simple and efficient methods
        # print '  Number of namespace replications:', n_reps

    def print_inheritance(self):
        # (use for debugging)
        for foo in self.runtime:
            print '  ', foo
            for item, val in self.runtime[foo].items():
                print '  ', '  ', item, val

    def compute_runahead_limits( self ):
        """Extract the runahead limits information."""

        self.max_num_active_cycle_points = self.cfg['scheduling'][
            'max active cycle points']

        limit = self.cfg['scheduling']['runahead limit']
        if (limit is not None and limit.isdigit() and
                get_interval_cls().get_null().TYPE == ISO8601_CYCLING_TYPE):
            # Backwards-compatibility for raw number of hours.
            limit = "PT%sH" % limit

        # The custom runahead limit is None if not user-configured.
        self.custom_runahead_limit = get_interval(limit)

    def get_custom_runahead_limit( self ):
        """Return the custom runahead limit (may be None)."""
        return self.custom_runahead_limit

    def get_max_num_active_cycle_points( self ):
        """Return the maximum allowed number of pool cycle points."""
        return self.max_num_active_cycle_points

    def get_config( self, args, sparse=False ):
        return self.pcfg.get( args, sparse )

    def adopt_orphans( self, orphans ):
        # Called by the scheduler after reloading the suite definition
        # at run time and finding any live task proxies whose
        # definitions have been removed from the suite. Keep them
        # in the default queue and under the root family, until they
        # run their course and disappear.
        queues = self.cfg['scheduling']['queues']
        for orphan in orphans:
            self.runtime['linearized ancestors'][orphan] = [ orphan, 'root' ]
            queues['default']['members'].append( orphan )

    def configure_queues( self ):
        """ Replace family names with members, in internal queues,
         and remove assigned members from the default queue. """

        if flags.verbose:
            print "Configuring internal queues"

        # NOTE: this method modifies the parsed config dict itself.

        queues = self.cfg['scheduling']['queues']
        # add all tasks to the default queue
        queues['default']['members'] = self.get_task_name_list()
        #print 'INITIAL default', queues['default']['members']
        for queue in queues:
            if queue == 'default':
                continue
            # assign tasks to queue and remove them from default
            qmembers = []
            for qmember in queues[queue]['members']:
                if qmember in self.runtime['descendants']:
                    # qmember is a family so replace it with member tasks. Note that
                    # self.runtime['descendants'][fam] includes sub-families too.
                    for fmem in self.runtime['descendants'][qmember]:
                        if qmember not in qmembers:
                            try:
                                queues['default']['members'].remove( fmem )
                            except ValueError:
                                # no need to check for naked dummy tasks here as
                                # families are defined by runtime entries.
                                if flags.verbose and fmem not in self.runtime['descendants']:
                                    # family members that are themselves families should be ignored as we only need tasks in the queues.
                                    print >> sys.stderr, '  WARNING, queue ' + queue + ': ignoring ' + fmem + ' of family ' + qmember + ' (task not used in the graph)'
                            else:
                                qmembers.append( fmem )
                else:
                    # qmember is a task
                    if qmember not in qmembers:
                        try:
                            queues['default']['members'].remove( qmember )
                        except ValueError:
                            if flags.verbose:
                                print >> sys.stderr, '  WARNING, queue ' + queue + ': ignoring ' + qmember + ' (task not used in the graph)'
                            if qmember not in self.cfg['runtime']:
                                self.naked_dummy_tasks.append( qmember )
                        else:
                            qmembers.append(qmember)
            queues[queue]['members'] = qmembers
        if flags.verbose:
            if len( queues.keys() ) > 1:
                for queue in queues:
                    print "  +", queue, queues[queue]['members']
            else:
                print " + All tasks assigned to the 'default' queue"

    def get_parent_lists( self ):
        return self.runtime['parents']

    def get_first_parent_ancestors( self, pruned=False ):
        if pruned:
            # prune non-task namespaces from ancestors dict
            pruned_ancestors = {}
            for key,val in self.runtime['first-parent ancestors'].items():
                if key not in self.taskdefs:
                    continue
                pruned_ancestors[key] = val
            return pruned_ancestors
        else:
            return self.runtime['first-parent ancestors']

    def get_linearized_ancestors( self ):
        return self.runtime['linearized ancestors']

    def get_first_parent_descendants( self ):
        return self.runtime['first-parent descendants']

    def define_inheritance_tree( self, tree, hierarchy, titles=False ):
        # combine inheritance hierarchies into a tree structure.
        for rt in hierarchy:
            hier = copy(hierarchy[rt])
            hier.reverse()
            foo = tree
            for item in hier:
                if item not in foo:
                    foo[item] = {}
                foo = foo[item]

    def add_tree_titles( self, tree ):
        for key,val in tree.items():
            if val == {}:
                if 'title' in self.cfg['runtime'][key]:
                    tree[key] = self.cfg['runtime'][key]['title']
                else:
                    tree[key] = 'No title provided'
            elif isinstance(val, dict):
                self.add_tree_titles( val )

    def get_namespace_list( self, which ):
        names = []
        if which == 'graphed tasks':
            # tasks used only in the graph
            names = self.taskdefs.keys()
        elif which == 'all namespaces':
            # all namespaces
            names = self.cfg['runtime'].keys()
        elif which == 'all tasks':
            for ns in self.cfg['runtime']:
                if ns not in self.runtime['descendants']:
                    # tasks have no descendants
                    names.append( ns )
        result = {}
        for ns in names:
            if 'title' in self.cfg['runtime'][ns]:
                # the runtime dict is sparse at this stage.
                result[ns] = self.cfg['runtime'][ns]['title']
            else:
                # no need to flesh out the full runtime just for title
                result[ns] = "No title provided"

        return result

    def get_mro( self, ns ):
        try:
            mro = self.runtime['linearized ancestors'][ns]
        except KeyError:
            mro = ["ERROR: no such namespace: " + ns ]
        return mro

    def print_first_parent_tree( self, pretty=False, titles=False ):
        # find task namespaces (no descendants)
        tasks = []
        for ns in self.cfg['runtime']:
            if ns not in self.runtime['descendants']:
                tasks.append(ns)

        pruned_ancestors = self.get_first_parent_ancestors( pruned=True )
        tree = {}
        self.define_inheritance_tree( tree, pruned_ancestors, titles=titles )
        padding = ''
        if titles:
            self.add_tree_titles(tree)
            # compute pre-title padding
            maxlen = 0
            for ns in pruned_ancestors:
                items = copy(pruned_ancestors[ns])
                items.reverse()
                for i in range(0,len(items)):
                    tmp = 2*i + 1 + len(items[i])
                    if i == 0:
                        tmp -= 1
                    if tmp > maxlen:
                        maxlen = tmp
            padding = maxlen * ' '

        print_tree( tree, padding=padding, use_unicode=pretty )

    def process_directories(self):
        os.environ['CYLC_SUITE_NAME'] = self.suite
        os.environ['CYLC_SUITE_REG_PATH'] = RegPath( self.suite ).get_fpath()
        os.environ['CYLC_SUITE_DEF_PATH'] = self.fdir

    def set_trigger( self, task_name, right, output_name=None,
                     offset_string=None, cycle_point=None,
                     suicide=False, base_interval=None ):
        trig = triggerx(task_name)
        trig.set_suicide(suicide)
        if output_name:
            try:
                # check for internal outputs
                trig.set_special( self.cfg['runtime'][task_name]['outputs'][output_name],
                                  base_interval=base_interval )
            except KeyError:
                # There is no matching output defined under the task runtime section
                if output_name == 'submit':
                    # OK, task:submit
                    trig.set_type('submitted' )
                elif output_name == 'submit-fail':
                    # OK, task:submit-fail
                    trig.set_type('submit-failed' )
                elif output_name == 'fail':
                    # OK, task:fail
                    trig.set_type('failed' )
                elif output_name == 'start':
                    # OK, task:start
                    trig.set_type('started')
                elif output_name == 'succeed':
                    # OK, task:succeed
                    trig.set_type('succeeded')
                else:
                    # ERROR
                    raise SuiteConfigError, "ERROR: '" + task_name + "' does not define output '" + output_name  + "'"
            else:
                # There is a matching output defined under the task runtime section
                if self.run_mode != 'live':
                    # Ignore internal outputs: dummy tasks will not report them finished.
                    return None
        else:
            # default: task succeeded
            trig.set_type( 'succeeded' )

        if offset_string:
            # TODO ISO - CONSISTENT SET_OFFSET INPUT 
            trig.set_offset_string( offset_string )

        if cycle_point:
            trig.set_cycle_point( cycle_point )

        if task_name in self.cycling_tasks:
            trig.set_cycling()

        return trig

    def check_tasks( self ):
        # Call after all tasks are defined.
        # ONLY IF VALIDATING THE SUITE
        # because checking conditional triggers below may be slow for
        # huge suites (several thousand tasks).
        # Note:
        #   (a) self.cfg['runtime'][name]
        #       contains the task definition sections of the suite.rc file.
        #   (b) self.taskdefs[name]
        #       contains tasks that will be used, defined by the graph.
        # Tasks (a) may be defined but not used (e.g. commented out of the graph)
        # Tasks (b) may not be defined in (a), in which case they are dummied out.

        if flags.verbose:
            print "Checking for defined tasks not used in the graph"
            for name in self.cfg['runtime']:
                if name not in self.taskdefs:
                    if name not in self.runtime['descendants']:
                        # any family triggers have have been replaced with members by now.
                        print >> sys.stderr, '  WARNING: task "' + name + '" is not used in the graph.'

        # warn if listed special tasks are not defined
        for type in self.cfg['scheduling']['special tasks']:
            for name in self.cfg['scheduling']['special tasks'][type]:
                if type == 'clock-triggered':
                    name = re.sub('\(.*\)','',name)
                elif type == 'sequential':
                    if name not in self.cycling_tasks:
                        raise SuiteConfigError, 'ERROR: sequential tasks must be cycling tasks: ' + name
                if re.search( '[^0-9a-zA-Z_]', name ):
                    raise SuiteConfigError, 'ERROR: Illegal ' + type + ' task name: ' + name
                if name not in self.taskdefs and name not in self.cfg['runtime']:
                    raise SuiteConfigError, 'ERROR: special task "' + name + '" is not defined.'

        try:
            import Pyro.constants
        except:
            print >> sys.stderr, "WARNING, INCOMPLETE VALIDATION: Pyro is not installed"
            return

        # Instantiate tasks and force evaluation of conditional trigger expressions.
        if flags.verbose:
            print "Instantiating tasks to check trigger expressions"
        for name in self.taskdefs.keys():
            type = self.taskdefs[name].type
            # TODO ISO - THIS DOES NOT GET ALL GRAPH SECTIONS:
            try:
                # instantiate a task
                itask = self.taskdefs[name].get_task_class()( self.start_point, 'waiting', None, True, validate=True )
            except TypeError, x:
                # This should not happen as we now explicitly catch use
                # of synchronous special tasks in an asynchronous graph.
                # But in principle a clash of multiply inherited base
                # classes due to choice of "special task" modifiers
                # could cause a TypeError.
                raise SuiteConfigError('(inconsistent use of special tasks?)')
            except Exception, x:
                raise SuiteConfigError(
                    'ERROR, failed to instantiate task %s: %s' % (name, x))
            if itask.point is None:
                if flags.verbose:
                    print " + Task out of bounds for " + str(self.start_point) + ": " + itask.name
                continue

            # warn for purely-implicit-cycling tasks (these are deprecated).
            if itask.sequences == itask.implicit_sequences:
                print >> sys.stderr, (
                    "WARNING, " + name + ": not explicitly defined in " +
                    "dependency graphs (deprecated)"
                )

            # force trigger evaluation now
            try:
                itask.prerequisites.eval_all()
            except TriggerExpressionError, x:
                print >> sys.stderr, x
                raise SuiteConfigError, "ERROR, " + name + ": invalid trigger expression."
            except Exception, x:
                print >> sys.stderr, x
                raise SuiteConfigError, 'ERROR, ' + name + ': failed to evaluate triggers.'
            if flags.verbose:
                print "  + " + itask.id + " ok"

        # Check custom command scripting is not defined for automatic suite polling tasks
        for l_task in self.suite_polling_tasks:
            try:
                cs = self.pcfg.getcfg( sparse=True )['runtime'][l_task]['command scripting']
            except:
                pass
            else:
                if cs:
                    print cs
                    # (allow explicit blanking of inherited scripting)
                    raise SuiteConfigError( "ERROR: command scripting cannot be defined for automatic suite polling task " + l_task )


    def get_coldstart_task_list( self ):
        # TODO - automatically determine this by parsing the dependency graph?
        # For now user must define this:
        return self.cfg['scheduling']['special tasks']['cold-start']

    def get_task_name_list( self ):
        # return a list of all tasks used in the dependency graph
        return self.taskdefs.keys()

    def replace_family_triggers( self, line_in, fam, members, orig='' ):
        # Replace family trigger expressions with member trigger expressions.
        # The replacements below handle optional [T-n] cycle offsets.

        if orig and orig not in line_in:
            return line_in
        line = line_in
        paren_open = ''
        paren_close = ''
        connector = ' & '
        if orig.endswith( '-all' ):
            pass
        elif orig.endswith( '-any' ):
            connector = ' | '
            paren_open = '( '
            paren_close = ' )'
        elif orig != '':
            print >> sys.stderr, line
            raise SuiteConfigError, 'ERROR, illegal family trigger type: ' + orig
        repl = orig[:-4]

        # TODO - can we use Replacement here instead of findall and sub:
        m = re.findall( "(!){0,1}" + r"\b" + fam + r"\b(\[.*?]){0,1}" + orig, line )
        m.sort() # put empty offset '' first ...
        m.reverse() # ... then last
        for grp in m:
            exclam, foffset = grp
            if fam not in self.triggering_families:
                self.triggering_families.append(fam)
            mems = paren_open + connector.join( [ exclam + i + foffset + repl for i in members ] ) + paren_close
            line = re.sub( exclam + r"\b" + fam + r"\b" + re.escape(foffset) + orig, mems, line )
        return line

    def process_graph_line( self, line, section, ttype, seq, offset_seq_map,
                            tasks_to_prune=None,
                            return_all_dependencies=False ):
        """Extract dependent pairs from the suite.rc dependency text.
        
        Extract dependent pairs from the suite.rc textual dependency
        graph to use in constructing graphviz graphs.

        Return a list of dependencies involving 'start-up' tasks
        (backwards compatibility) or all dependencies if
        return_all_dependencies keyword argument is True.

        line is the line of text within the 'graph' attribute of
        this dependency section.
        section is the text describing this dependency section (e.g.
        T00).
        ttype is now always 'cycling' (TODO - is not needed now)
        seq is the sequence generated from 'section' given the initial
        and final cycle point.
        offset_seq_map is a cache of seq with various offsets for
        speeding up backwards-compatible cycling.
        tasks_to_prune, if not None, is a list of tasks to remove
        from dependency expressions (backwards compatibility for
        start-up tasks and async graph tasks).
        return_all_dependencies, if True, indicates that all
        dependencies between tasks in this graph should be returned.
        Otherwise, just return tasks_to_prune dependencies, if any.

        'A => B => C'    : [A => B], [B => C]
        'A & B => C'     : [A => C], [B => C]
        'A => C & D'     : [A => C], [A => D]
        'A & B => C & D' : [A => C], [A => D], [B => C], [B => D]

        '&' groups aren't really "conditional expressions"; they're
        equivalent to adding another line:
        'A & B => C'
        is the same as:
        'A => C' and 'B => C'

        An 'or' on the right side is an ERROR:
        'A = > B | C' # ?!

        """

        if tasks_to_prune is None:
            tasks_to_prune = []

        orig_line = line

        ## SYNONYMS FOR TRIGGER-TYPES, e.g. 'fail' = 'failure' = 'failed' (NOT USED)
        ## we can replace synonyms here with the standard type designator:
        # line = re.sub( r':succe(ss|ed|eded){0,1}\b', '', line )
        # line = re.sub( r':fail(ed|ure){0,1}\b', ':fail', line )
        # line = re.sub( r':start(ed){0,1}\b', ':start', line )
        # Replace "foo:finish(ed)" or "foo:complete(ed)" with "( foo | foo:fail )"
        # line = re.sub(  r'\b(\w+(\[.*?]){0,1}):(complete(d){0,1}|finish(ed){0,1})\b', r'( \1 | \1:fail )', line )

        # Find any dependence on other suites, record the polling target
        # info and replace with just the local task name, e.g.:
        # "foo<SUITE::TASK:fail> => bar"  becomes "foo => bar"
        # (and record that foo must automatically poll for TASK in SUITE)
        repl = Replacement( '\\1' )
        line = re.sub( '(\w+)(<([\w\.\-]+)::(\w+)(:\w+)?>)', repl, line )
        for item in repl.match_groups:
            l_task, r_all, r_suite, r_task, r_status = item
            if r_status:
                r_status = r_status[1:]
            else: # default
                r_status = 'succeed'
            self.suite_polling_tasks[ l_task ] = ( r_suite, r_task, r_status, r_all )

        # REPLACE FAMILY NAMES WITH MEMBER DEPENDENCIES
        # Sort so that longer family names get expanded first.
        # This expands e.g. FOO-BAR before FOO in FOO-BAR:succeed-all => baz.
        for fam in reversed(sorted(self.runtime['descendants'])):
            members = copy(self.runtime['descendants'][fam])
            for member in copy(members):
                # (another copy here: don't remove items from the iterating list)
                # remove family names from the member list, leave just tasks
                # (allows using higher-level family names in the graph)
                if member in self.runtime['descendants']:
                    members.remove(member)
            # Note, in the regular expressions below, the word boundary
            # marker before the time offset pattern is required to close
            # the match in the no-offset case (offset and no-offset
            # cases are being matched by the same regular expression).

            # raw strings (r'\bfoo\b') are needed to protect special
            # backslashed re markers like \b from being interpreted as
            # normal escapeded characters.

            if fam not in line:
                continue

            # Replace family triggers with member triggers
            for trig_type in TRIGGER_TYPES:
                line = self.replace_family_triggers( line, fam, members, ':'+trig_type + '-all' )
                line = self.replace_family_triggers( line, fam, members, ':'+trig_type + '-any' )

            if re.search( r"\b" + fam + r"\b:", line ):
                # fam:illegal
                print >> sys.stderr, line
                raise SuiteConfigError, 'ERROR, illegal family trigger detected'

            if re.search( r"\b" + fam + r"\b[^:].*=>", line ) or re.search( r"\b" + fam + "\s*=>$", line ):
                # plain family names are not allowed on the left of a trigger
                print >> sys.stderr, line
                raise SuiteConfigError, 'ERROR, family triggers must be qualified, e.g. ' + fam + ':succeed-all'

            # finally replace plain family names on the right of a trigger
            line = self.replace_family_triggers( line, fam, members )

        # any remaining use of '-all' or '-any' implies a family trigger
        # on a non-family task, which is illegal.
        if '-a' in line: # ('-' is not legal in task names so this gets both cases)
            print >> sys.stderr, line
            raise SuiteConfigError, "ERROR: family triggers cannot be used on non-family namespaces"

        # Replace "foo:finish" with "( foo:succeed | foo:fail )"
        line = re.sub(  r'\b(\w+(\[.*?]){0,1}):finish\b', r'( \1:succeed | \1:fail )', line )

        if flags.verbose and line != orig_line:
            print 'Graph line substitutions occurred:'
            print '  IN:', orig_line
            print '  OUT:', line

        # Split line on dependency arrows.
        tasks = re.split( '\s*=>\s*', line )
        # NOTE:  we currently use only one kind of arrow, but to use
        # several kinds we can split the string like this:
        #     tokens = re.split( '\s*(=[>x])\s*', line ) # a => b =x c
        #     tasks = tokens[0::2]                       # [a, b, c]
        #     arrow = tokens[1::2]                       # [=>, =x]

        # Check for missing task names, e.g. '=> a => => b =>; this
        # results in empty or blank strings in the list of task names.
        arrowerr = False
        for task in tasks:
            if re.match( '^\s*$', task ):
                arrowerr = True
                break
        if arrowerr:
            print >> sys.stderr, orig_line
            raise SuiteConfigError, "ERROR: missing task name in graph line?"

        # get list of pairs
        special_dependencies = []
        for i in [0] + range( 1, len(tasks)-1 ):
            lexpression = tasks[i]

            if len(tasks) == 1:
                # single node: no rhs group
                rgroup = None
                if re.search( '\|', lexpression ):
                    print >> sys.stderr, orig_line
                    raise SuiteConfigError, "ERROR: Lone node groups cannot contain OR conditionals: " + lexpression
            else:
                rgroup = tasks[i+1]

            if rgroup:
                # '|' (OR) is not allowed on the right side
                if re.search( '\|', rgroup ):
                    print >> sys.stderr, orig_line
                    raise SuiteConfigError, "ERROR: OR '|' is not legal on the right side of dependencies: " + rgroup

                # (T+/-N) offsets not allowed on the right side (as yet)
                if re.search( '\[\s*T\s*[+-]\s*\w+\s*\]', rgroup ):
                    print >> sys.stderr, orig_line
                    raise SuiteConfigError, "ERROR: time offsets are not legal on the right side of dependencies: " + rgroup

                # now split on '&' (AND) and generate corresponding pairs
                right_nodes = re.split( '\s*&\s*', rgroup )
            else:
                right_nodes = [None]

            new_right_nodes = []
            for right_node in right_nodes:
                if right_node:
                    # ignore output labels on the right (for chained
                    # tasks they are only meaningful on the left)
                    new_right_nodes.append( re.sub( ':\w+', '', right_node ))
                else:
                    # retain None's in order to handle lone nodes on the left
                    new_right_nodes.append( None )

            right_nodes = new_right_nodes

            # extract task names from lexpression
            nstr = re.sub( '[(|&)]', ' ', lexpression )
            nstr = nstr.strip()
            left_nodes = re.split( ' +', nstr )

            # detect and fail and self-dependence loops (foo => foo)
            for right_node in right_nodes:
                if right_node in left_nodes:
                    print >> sys.stderr, (
                        "Self-dependence detected in '" + right_node + "':")
                    print >> sys.stderr, "  line:", line
                    print >> sys.stderr, "  from:", orig_line
                    raise SuiteConfigError, "ERROR: self-dependence loop detected"

            for right_node in right_nodes:
                # foo => '!bar' means task bar should suicide if foo succeeds.
                suicide = False
                if right_node and right_node.startswith('!'):
                    right_name = right_node[1:]
                    suicide = True
                else:
                    right_name = right_node

                pruned_left_nodes = list(left_nodes)  # Create copy of LHS tasks.

                if ttype != 'cycling':
                    for node in left_nodes + [right_name]:
                        if not node:
                            continue
                        try:
                            node_name = graphnode(
                                node, base_interval=seq.get_interval()).name
                        except GraphNodeError, x:
                            print >> sys.stderr, orig_line
                            raise SuiteConfigError, str(x)

                if ttype == 'cycling':
                    for left_node in left_nodes:
                        try:
                            left_graph_node = graphnode(
                                left_node, base_interval=seq.get_interval())
                        except GraphNodeError, x:
                            print >> sys.stderr, orig_line
                            raise SuiteConfigError, str(x)
                        left_name = left_graph_node.name
                        left_output = left_graph_node.output  
                        if (left_name in tasks_to_prune or
                                return_all_dependencies):
                            special_dependencies.append(
                                (left_name, left_output, right_name))
                        if left_name in tasks_to_prune:
                            pruned_left_nodes.remove(left_node)

                if not self.validation and not graphing_disabled:
                    # edges not needed for validation
                    self.generate_edges( lexpression, pruned_left_nodes,
                                         right_name, ttype,
                                         seq, suicide )
                self.generate_taskdefs( orig_line, pruned_left_nodes,
                                        right_name, ttype,
                                        section, seq, offset_seq_map,
                                        seq.get_interval() )
                self.generate_triggers( lexpression, pruned_left_nodes,
                                        right_name, seq,
                                        suicide )
        return special_dependencies
            

    def generate_edges( self, lexpression, left_nodes, right, ttype, seq, suicide=False ):
        """Add nodes from this graph section to the abstract graph edges structure."""
        conditional = False
        if re.search( '\|', lexpression ):
            # plot conditional triggers differently
            conditional = True

        for left in left_nodes:
            e = graphing.edge( left, right, seq, False, suicide, conditional )
            self.edges.append(e)

    def generate_taskdefs( self, line, left_nodes, right, ttype, section, seq,
                           offset_seq_map, base_interval ):
        """Generate task definitions for nodes on a given line."""
        for node in left_nodes + [right]:
            if not node:
                # if right is None, lefts are lone nodes
                # for which we still define the taskdefs
                continue
            try:
                my_taskdef_node = graphnode( node, base_interval=base_interval )
            except GraphNodeError, x:
                print >> sys.stderr, line
                raise SuiteConfigError, str(x)

            name = my_taskdef_node.name
            offset_string = my_taskdef_node.offset_string

            if name not in self.cfg['runtime']:
                # naked dummy task, implicit inheritance from root
                self.naked_dummy_tasks.append( name )
                self.cfg['runtime'][name] = self.cfg['runtime']['root']
                if 'root' not in self.runtime['descendants']:
                    # (happens when no runtimes are defined in the suite.rc)
                    self.runtime['descendants']['root'] = []
                if 'root' not in self.runtime['first-parent descendants']:
                    # (happens when no runtimes are defined in the suite.rc)
                    self.runtime['first-parent descendants']['root'] = []
                self.runtime['parents'][name] = ['root']
                self.runtime['linearized ancestors'][name] = [name, 'root']
                self.runtime['first-parent ancestors'][name] = [name, 'root']
                self.runtime['descendants']['root'].append(name)
                self.runtime['first-parent descendants']['root'].append(name)
                self.ns_defn_order.append(name)

            # check task name legality and create the taskdef
            if name not in self.taskdefs:
                try:
                    self.taskdefs[ name ] = self.get_taskdef( name )
                except taskdef.DefinitionError, x:
                    print >> sys.stderr, line
                    raise SuiteConfigError, str(x)

            # TODO - setting type should be consolidated to get_taskdef()
            if ttype == 'cycling':
                self.taskdefs[name].cycling = True
                if name not in self.cycling_tasks:
                    self.cycling_tasks.append(name)

            if name in self.suite_polling_tasks:
                self.taskdefs[name].suite_polling_cfg = {
                        'suite'  : self.suite_polling_tasks[name][0],
                        'task'   : self.suite_polling_tasks[name][1],
                        'status' : self.suite_polling_tasks[name][2] }

            if not my_taskdef_node.is_absolute:
                if offset_string:
                    if flags.backwards_compat_cycling:
                        # Implicit cycling means foo[T+6] generates a +6 sequence.
                        if offset_string in offset_seq_map:
                            seq_offset = offset_seq_map[offset_string]
                        else:
                            seq_offset = get_sequence(
                                section,
                                self.cfg['scheduling']['initial cycle point'],
                                self.cfg['scheduling']['final cycle point']
                            )
                            seq_offset.set_offset(
                                get_interval(offset_string))
                            offset_seq_map[offset_string] = seq_offset
                        self.taskdefs[name].add_sequence(
                            seq_offset, is_implicit=True)
                        if seq_offset not in self.sequences:
                            self.sequences.append(seq_offset)
                    # We don't handle implicit cycling in new-style cycling.
                else:
                    self.taskdefs[ name ].add_sequence(seq)

            if self.run_mode == 'live':
                # register any explicit internal outputs
                if 'outputs' in self.cfg['runtime'][name]:
                    for lbl,msg in self.cfg['runtime'][name]['outputs'].items():
                        outp = outputx(msg, base_interval)
                        self.taskdefs[ name ].outputs.append( outp )

    def generate_triggers( self, lexpression, left_nodes, right, seq, suicide ):
        if not right:
            # lefts are lone nodes; no more triggers to define.
            return

        base_interval = seq.get_interval()

        conditional = False
        if re.search( '\|', lexpression ):
            conditional = True
            # For single triggers or '&'-only ones, which will be the
            # vast majority, we needn't use conditional prerequisites
            # (they may be less efficient due to python eval at run time).

        ctrig = {}
        cname = {}
        for left in left_nodes:
            # (GraphNodeError checked above)
            cycle_point = None
            lnode = graphnode(left, base_interval=base_interval)
            ltaskdef = self.taskdefs[lnode.name]

            if lnode.intercycle:
                ltaskdef.intercycle = True

            if lnode.offset_is_from_ict:
                first_point = get_point_relative(
                    lnode.offset_string, self.initial_point)
                last_point = seq.get_stop_point()
                if last_point is None:
                    # This dependency persists for the whole suite run.
                    ltaskdef.intercycle_offsets.append(
                        (None, seq))
                else:
                    ltaskdef.intercycle_offsets.append(
                        (str(-(last_point - first_point)), seq))
                cycle_point = first_point
            elif lnode.intercycle:
                ltaskdef.intercycle = True
                if lnode.offset_is_irregular:
                    offset_tuple = (lnode.offset_string, seq)
                else:
                    offset_tuple = (lnode.offset_string, None)
                ltaskdef.intercycle_offsets.append(offset_tuple)
            trigger = self.set_trigger(
                lnode.name, right, lnode.output, lnode.offset_string,
                cycle_point, suicide, seq.get_interval()
            )
            if not trigger:
                continue
            if not conditional:
                self.taskdefs[right].add_trigger( trigger, seq )
                continue

            # CONDITIONAL TRIGGERS
            # Use fully qualified name for the expression label
            # (task name is not unique, e.g.: "F | F:fail => G")
            label = re.sub( '[-\[\]:]', '_', left )
            label = re.sub( '\+', 'x', label ) # future triggers
            ctrig[label] = trigger
            cname[label] = lnode.name

        if not conditional:
            return

        # Replace some chars for later use in regular expressions.
        expr = re.sub( '[-\[\]:]', '_', lexpression )
        expr = re.sub( '\+', 'x', expr ) # future triggers
        self.taskdefs[right].add_conditional_trigger( ctrig, expr, seq )

    def get_actual_first_point( self, start_point ):
        # Get actual first cycle point for the suite (get all
        # sequences to adjust the putative start time upward)
        if self.actual_first_point:
            # already computed
            return self.actual_first_point
        if isinstance(start_point, basestring):
            point = get_point(start_point)
        else:
            point = start_point
        adjusted = []
        for seq in self.sequences:
            foo = seq.get_first_point( point )
            if foo:
                adjusted.append( foo )
        if len( adjusted ) > 0:
            adjusted.sort()
            self.actual_first_point = adjusted[0]
        else:
            self.actual_first_point = point
        return self.actual_first_point

    def get_graph_raw( self, start_point_string, stop_point_string, raw=False,
            group_nodes=[], ungroup_nodes=[], ungroup_recursive=False,
            group_all=False, ungroup_all=False ):
        """Convert the abstract graph edges held in self.edges (etc.) to
        actual edges for a concrete range of cycle points."""

        members = self.runtime['first-parent descendants']
        hierarchy = self.runtime['first-parent ancestors']

        if self.first_graph:
            self.first_graph = False
            if not self.collapsed_families_rc and not ungroup_all:
                # initially default to collapsing all families if
                # "[visualization]collapsed families" not defined
                group_all = True

        if group_all:
            # Group all family nodes
            if self.collapsed_families_rc:
                self.closed_families = copy(self.collapsed_families_rc)
            else:
                for fam in members:
                    if fam != 'root':
                        if fam not in self.closed_families:
                            self.closed_families.append( fam )
        elif ungroup_all:
            # Ungroup all family nodes
            self.closed_families = []
        elif len(group_nodes) > 0:
            # Group chosen family nodes
            for node in group_nodes:
                parent = hierarchy[node][1]
                if parent not in self.closed_families:
                    if parent != 'root':
                        self.closed_families.append( parent )
        elif len(ungroup_nodes) > 0:
            # Ungroup chosen family nodes
            for node in ungroup_nodes:
                if node not in self.runtime['descendants']:
                    # not a family node
                    continue
                if node in self.closed_families:
                    self.closed_families.remove(node)
                if ungroup_recursive:
                    for fam in copy(self.closed_families):
                        if fam in members[node]:
                            self.closed_families.remove(fam)

        # Now define the concrete graph edges (pairs of nodes) for plotting.
        gr_edges = []

        start_point = get_point( start_point_string )

        actual_first_point = self.get_actual_first_point( start_point )

        startup_exclude_list = self.get_coldstart_task_list()

        stop = get_point( stop_point_string )

        for e in self.edges:
            # Get initial cycle point for this sequence
            i_point = e.sequence.get_first_point( start_point )
            if i_point is None:
                # out of bounds
                continue
            point = deepcopy(i_point)

            while True: 
                # Loop over cycles generated by this sequence
                if not point or point > stop:
                    break

                not_initial_cycle = ( point != i_point )

                r_id = e.get_right(point, start_point, not_initial_cycle, raw,
                                   startup_exclude_list )
                l_id = e.get_left( point, start_point, not_initial_cycle, raw,
                                   startup_exclude_list,
                                   e.sequence.get_interval() )

                action = True

                if l_id == None and r_id == None:
                    # nothing to add to the graph
                    action = False

                if l_id != None and not e.sasl:
                    # check that l_id is not earlier than start time
                    tmp, lpoint_string = TaskID.split(l_id)
                    ## NOTE BUG GITHUB #919
                    ##sct = start_point
                    sct = actual_first_point
                    lct = get_point(lpoint_string)
                    if sct > lct:
                        action = False

                if action:
                    nl, nr = self.close_families( l_id, r_id )
                    gr_edges.append( ( nl, nr, False, e.suicide, e.conditional ) )

                # increment the cycle point
                point = e.sequence.get_next_point_on_sequence( point )

        return gr_edges

    def get_graph( self, start_point_string, stop_point_string, raw=False,
                   group_nodes=[], ungroup_nodes=[], ungroup_recursive=False,
                   group_all=False, ungroup_all=False, ignore_suicide=False,
                   subgraphs_on=False ):

        gr_edges = self.get_graph_raw(
            start_point_string, stop_point_string, raw,
            group_nodes, ungroup_nodes, ungroup_recursive,
            group_all, ungroup_all
        )

        graph = graphing.CGraph( self.suite, self.suite_polling_tasks, self.cfg['visualization'] )
        graph.add_edges( gr_edges, ignore_suicide )
        if subgraphs_on:
            graph.add_cycle_point_subgraphs( gr_edges )
        return graph

    def get_node_labels( self, start_point_string, stop_point_string, raw ):
        graph = self.get_graph( start_point_string, stop_point_string,
                                raw=raw, ungroup_all=True )
        return [ i.attr['label'].replace('\\n','.') for i in graph.nodes() ]

    def close_families( self, nlid, nrid ):
        # Generate final node names, replacing family members with
        # family nodes if requested.

        members = self.runtime['first-parent descendants']

        lname, lpoint_string = None, None
        rname, rpoint_string = None, None
        nr, nl = None, None
        if nlid:
            one, two = TaskID.split(nlid)
            lname = one
            lpoint_string = two
            nl = nlid
        if nrid:
            one, two = TaskID.split(nrid)
            rname = one
            rpoint_string = two
            nr = nrid

        # for nested families, only consider the outermost one
        clf = copy( self.closed_families )
        for i in self.closed_families:
            for j in self.closed_families:
                if i in members[j]:
                    # i is a member of j
                    if i in clf:
                        clf.remove( i )

        for fam in clf:
            if lname in members[fam] and rname in members[fam]:
                # l and r are both members of fam
                #nl, nr = None, None  # this makes 'the graph disappear if grouping 'root'
                nl = TaskID.get(fam, lpoint_string)
                nr = TaskID.get(fam, rpoint_string)
                break
            elif lname in members[fam]:
                # l is a member of fam
                nl = TaskID.get(fam, lpoint_string)
            elif rname in members[fam]:
                # r is a member of fam
                nr = TaskID.get(fam, rpoint_string)

        return nl, nr

    def load_graph( self ):
        if flags.verbose:
            print "Parsing the dependency graph"

        start_up_tasks = self.cfg['scheduling']['special tasks']['start-up']
        back_comp_initial_tasks = list(start_up_tasks)

        self.graph_found = False
        has_non_async_graphs = False

        section_seq_map = {}

        # Set up our backwards-compatibility handling of async graphs.
        async_graph = self.cfg['scheduling']['dependencies']['graph']
        if async_graph:
            section = get_sequence_cls().get_async_expr()
            async_dependencies = self.parse_graph(
                section, async_graph, section_seq_map=section_seq_map,
                return_all_dependencies=True
            )
            for left, left_output, right in async_dependencies:
                if left:
                    back_comp_initial_tasks.append(left)
                if right:
                    back_comp_initial_tasks.append(right)

        # Create a stack of sections (sequence strings) and graphs.
        items = []
        for item, value in self.cfg['scheduling']['dependencies'].items():
            if item == 'graph':
                continue
            has_non_async_graphs = True
            items.append((item, value, back_comp_initial_tasks))

        back_comp_initial_dep_points = {}
        initial_point = get_point(
            self.cfg['scheduling']['initial cycle point'])
        back_comp_initial_tasks_graphed = []
        while items:
            item, value, tasks_to_prune = items.pop(0)

            # If the section consists of more than one sequence, split it up.
            if re.search("(?![^(]+\)),", item):
                new_items = re.split("(?![^(]+\)),", item)
                for new_item in new_items:
                    items.append((new_item.strip(), value, tasks_to_prune))
                continue

            try:
                graph = value['graph']
            except KeyError:
                continue
            if not graph:
                continue

            section = item
            special_dependencies = self.parse_graph(
                section, graph, section_seq_map=section_seq_map,
                tasks_to_prune=tasks_to_prune
            )
            if special_dependencies and tasks_to_prune:
                section_seq = get_sequence(
                    section,
                    self.cfg['scheduling']['initial cycle point'],
                    self.cfg['scheduling']['final cycle point']
                )
                first_point = section_seq.get_first_point(initial_point)
                for dep in special_dependencies:
                    # Set e.g. (foo, fail, bar) => foo, foo[^]:fail => bar.
                    left, left_output, right = dep
                    if left in back_comp_initial_tasks:
                        # Start-up/Async tasks now always run at R1.
                        back_comp_initial_dep_points[(left, None, None)] = [
                            initial_point]
                    # Sort out the dependencies on R1 at R1/some-time.
                    back_comp_initial_dep_points.setdefault(tuple(dep), [])
                    back_comp_initial_dep_points[tuple(dep)].append(
                        first_point)

        back_comp_initial_section_graphs = {}
        for dep in sorted(back_comp_initial_dep_points):           
            first_common_point = min(back_comp_initial_dep_points[dep])
            at_initial_point = (first_common_point == initial_point)
            left, left_output, right = dep
            graph_text = left
            if not at_initial_point:
                # Reference left at the initial point.
                graph_text += "[^]"
            if left_output:
                graph_text += ":" + left_output
            if right:
                graph_text += " => " + right
            if at_initial_point:
                section = get_sequence_cls().get_async_expr()
            else:
                section = get_sequence_cls().get_async_expr(
                    first_common_point)
            back_comp_initial_section_graphs.setdefault(section, [])
            back_comp_initial_section_graphs[section].append(graph_text)

        for section in sorted(back_comp_initial_section_graphs):
            total_graph_text = "\n".join(
                back_comp_initial_section_graphs[section])
            print "INSERTED DEPENDENCIES REPLACEMENT:"
            print "[[[" + section + "]]]"
            print "    " + 'graph = """\n' + total_graph_text + '\n"""' 
            self.parse_graph(
                section, total_graph_text,
                section_seq_map=section_seq_map, tasks_to_prune=[]
            )
        if not flags.backwards_compat_cycling:
            if async_graph and has_non_async_graphs:
                raise SuiteConfigError(
                    "Error: mixed async & cycling graphs is not allowed in " +
                    "new-style cycling. Use 'R1...' tasks instead."
                )
            if back_comp_initial_tasks:
                raise SuiteConfigError(
                    "Error: start-up tasks should be 'R1...' tasks in " +
                    "new-style cycling"
                )

    def parse_graph( self, section, graph, section_seq_map=None,
                     tasks_to_prune=None, return_all_dependencies=False ):
        """Parse a multi-line graph string for section.

        section should be a string like "R1" or "T00".
        graph should be a single or multi-line string like "foo => bar"
        section_seq_map should be a dictionary that indexes cycling
        sequences by their section string
        tasks_to_prune is a list of task names that should be
        automatically removed when processing graph
        return_all_dependencies is a boolean that, if True, returns a
        list of task dependencies - e.g. [('foo', 'start', 'bar')] for
        a graph of 'foo:start => bar'.

        """
        self.graph_found = True

        ttype = 'cycling'
        sec = section

        if section in section_seq_map:
            seq = section_seq_map[section]
        else:
            seq = get_sequence(
                section,
                self.cfg['scheduling']['initial cycle point'],
                self.cfg['scheduling']['final cycle point']
            )
            section_seq_map[section] = seq
        offset_seq_map = {}

        if seq not in self.sequences:
            self.sequences.append(seq)

        # split the graph string into successive lines
        lines = re.split( '\s*\n\s*', graph )
        special_dependencies = []
        for xline in lines:
            # strip comments
            line = re.sub( '#.*', '', xline )
            # ignore blank lines
            if re.match( '^\s*$', line ):
                continue
            # strip leading or trailing spaces
            line = re.sub( '^\s*', '', line )
            line = re.sub( '\s*$', '', line )
            # generate pygraphviz graph nodes and edges, and task definitions
            special_dependencies.extend(self.process_graph_line(
                line, section, ttype, seq, offset_seq_map,
                tasks_to_prune=tasks_to_prune,
                return_all_dependencies=return_all_dependencies
            ))
        if ttype == 'cycling':
            return special_dependencies
        return []

    def get_taskdef( self, name ):
        # (DefinitionError caught above)

        # get the dense task runtime
        try:
            rtcfg = self.cfg['runtime'][name]
        except KeyError:
            raise SuiteConfigError, "Task not found: " + name
        # We may want to put in some handling for cases of changing the
        # initial cycle via restart (accidentally or otherwise).

        # Get the taskdef object for generating the task proxy class
        taskd = taskdef.taskdef(
            name, rtcfg, self.run_mode, self.start_point)

        # TODO - put all taskd.foo items in a single config dict
        # SET COLD-START TASK INDICATORS
        if name in self.cfg['scheduling']['special tasks']['cold-start']:
            taskd.modifiers.append( 'oneoff' )
            taskd.is_coldstart = True

        # SET CLOCK-TRIGGERED TASKS
        if name in self.clock_offsets:
            taskd.modifiers.append( 'clocktriggered' )
            taskd.clocktriggered_offset = self.clock_offsets[name]

        taskd.sequential = name in self.cfg['scheduling']['special tasks']['sequential']

        foo = copy(self.runtime['linearized ancestors'][ name ])
        foo.reverse()
        taskd.namespace_hierarchy = foo

        return taskd

    def get_task_proxy( self, name, point, state, stop_point, startup,
                        submit_num, exists ):
        try:
            tdef = self.taskdefs[name]
        except KeyError:
            raise TaskNotDefinedError("ERROR, No such task name: " + name )
        return tdef.get_task_class()( point, state, stop_point, startup,
                                      submit_num=submit_num, exists=exists )

    def get_task_proxy_raw( self, name, point, state, stop_point, startup,
                            submit_num, exists ):
        # Used by 'cylc submit' to submit tasks defined by runtime
        # config but not currently present in the graph (so we must
        # assume that the given point is valid for the task).
        try:
            truntime = self.cfg['runtime'][name]
        except KeyError:
            raise TaskNotDefinedError("ERROR, task not defined: " + name )
        tdef = self.get_taskdef( name )
        # TODO ISO - TEST THIS (did set 'tdef.hours' from point)
        return tdef.get_task_class()( point, state, stop_point, startup,
                                      submit_num=submit_num, exists=exists )

    def get_task_class( self, name ):
        return self.taskdefs[name].get_task_class()<|MERGE_RESOLUTION|>--- conflicted
+++ resolved
@@ -245,12 +245,7 @@
                 final_point = get_point(
                     self.cfg['scheduling']['final cycle point']).standardise()
             self.cfg['scheduling']['final cycle point'] = str(final_point)
-<<<<<<< HEAD
             self.cfg['visualization']['final cycle point'] = str(final_point)
-        self.cli_start_point = get_point(self._cli_start_string)
-        if self.cli_start_point is not None:
-            self.cli_start_point.standardise()
-=======
 
         self.cli_initial_point = get_point(self._cli_initial_point_string)
         if self.cli_initial_point is not None:
@@ -264,7 +259,6 @@
             get_point(self._cli_start_point_string) or self.initial_point)
         if self.start_point is not None:
             self.start_point.standardise()
->>>>>>> 3e6e3376
 
         flags.backwards_compat_cycling = (
             get_backwards_compat_mode())
