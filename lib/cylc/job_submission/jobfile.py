#!/usr/bin/env python

#C: THIS FILE IS PART OF THE CYLC SUITE ENGINE.
#C: Copyright (C) 2008-2013 Hilary Oliver, NIWA
#C:
#C: This program is free software: you can redistribute it and/or modify
#C: it under the terms of the GNU General Public License as published by
#C: the Free Software Foundation, either version 3 of the License, or
#C: (at your option) any later version.
#C:
#C: This program is distributed in the hope that it will be useful,
#C: but WITHOUT ANY WARRANTY; without even the implied warranty of
#C: MERCHANTABILITY or FITNESS FOR A PARTICULAR PURPOSE.  See the
#C: GNU General Public License for more details.
#C:
#C: You should have received a copy of the GNU General Public License
#C: along with this program.  If not, see <http://www.gnu.org/licenses/>.

from cylc.TaskID import TaskID

import re, os
import StringIO
from cylc.global_config import gcfg

class jobfile(object):

    def __init__( self, suite, log_root, job_submission_method, task_id, jobconfig ):

        self.log_root = log_root
        self.job_submission_method = job_submission_method
        self.task_id = task_id
        self.jobconfig = jobconfig
        self.suite = suite
        self.owner = jobconfig['task owner']
        self.host = jobconfig['task host']

        self.task_name, self.tag = task_id.split( TaskID.DELIM )

    def write( self, path ):
        ############# !!!!!!!! WARNING !!!!!!!!!!! #####################
        # BE EXTREMELY WARY OF CHANGING THE ORDER OF JOB SCRIPT SECTIONS
        # Users may be relying on the existing order (see for example
        # the comment below on suite bin path being required before
        # task runtime environment setup).
        ################################################################

        # Write each job script section in turn. 

        # Access to cylc must be configured before user environment so
        # that cylc commands can be used in defining user environment
        # variables: NEXT_CYCLE=$( cylc cycletime --offset-hours=6 )

        self.FILE = open( path, 'wb' )
        self.write_header()

        self.write_directives()

        self.write_task_job_script_starting()
        self.write_err_trap()

        self.write_cylc_access()
        self.write_initial_scripting()

        self.write_environment_1()
        self.write_enviro_scripting()

        # suite bin access must be before runtime environment
        # because suite bin commands may be used in variable
        # assignment expressions: FOO=$(command args).
        self.write_suite_bin_access()

        self.write_environment_2()
        self.write_task_started()

        self.write_work_directory_create()
        self.write_manual_environment()
        self.write_identity_scripting()

        self.write_pre_scripting()
        self.write_command_scripting()
        self.write_post_scripting()

        self.write_work_directory_remove()

        self.write_task_succeeded()
        self.write_eof()
        self.FILE.close()

    def write_header( self ):
        self.FILE.write( '#!' + self.jobconfig['job script shell'] )
        self.FILE.write( '\n\n# ++++ THIS IS A CYLC TASK JOB SCRIPT ++++' )
        self.FILE.write( '\n# Task: ' + self.task_id )
        self.FILE.write( '\n# To be submitted by method: \'' + self.job_submission_method + '\'' )

    def write_directives( self ):
        directives = self.jobconfig['directives']
        prefix = self.jobconfig['directive prefix']
        final = self.jobconfig['directive final']
        connector = self.jobconfig['directive connector']

        if len( directives.keys() ) == 0 or not prefix:
            return

        self.FILE.write( "\n\n# DIRECTIVES:" )
        for d in directives:
            self.FILE.write( '\n' + prefix + ' ' + d + connector + directives[ d ] )
        if final:
            self.FILE.write( '\n' + final )

    def write_task_job_script_starting( self ):
        self.FILE.write( '\n\necho "JOB SCRIPT STARTING"')

    def write_initial_scripting( self, BUFFER=None ):
        iscr = self.jobconfig['initial scripting']
        if not iscr:
            return
        if not BUFFER:
            BUFFER = self.FILE
        BUFFER.write( "\n\n# INITIAL SCRIPTING:\n" )
        BUFFER.write( iscr )

    def write_enviro_scripting( self, BUFFER=None ):
        escr = self.jobconfig['environment scripting']
        if not escr:
            return
        if not BUFFER:
            BUFFER = self.FILE
        BUFFER.write( "\n\n# ENVIRONMENT SCRIPTING:\n" )
        BUFFER.write( escr )

    def write_environment_1( self, BUFFER=None ):
        if not BUFFER:
            BUFFER = self.FILE

        # Override CYLC_SUITE_DEF_PATH for remotely hosted tasks
        rsp = self.jobconfig['remote suite path']
        cenv = self.jobconfig['cylc environment']
        if rsp:
            cenv['CYLC_SUITE_DEF_PATH'] = rsp
        else:
            # for remote tasks that don't specify a remote suite dir
            # default to replace home dir with literal '$HOME' (works
            # for local tasks too):
            cenv[ 'CYLC_SUITE_DEF_PATH' ] = re.sub( os.environ['HOME'], '$HOME', cenv['CYLC_SUITE_DEF_PATH'])

        work_dir  = os.path.join( gcfg.get_derived_host_item( self.suite, 'suite work directory', self.host, self.owner ), self.jobconfig['work sub-directory'] )

        use_login_shell = gcfg.get_host_item( 'use login shell', self.host, self.owner )

        use_ssh_messaging = gcfg.get_host_item( 'use ssh messaging', self.host, self.owner )

        BUFFER.write( "\n\n# CYLC LOCATION; SUITE LOCATION, IDENTITY, AND ENVIRONMENT:" )
        for var, val in cenv.items():
            BUFFER.write( "\nexport " + var + "=" + str(val) )
        if str(cenv.get('CYLC_UTC')) == 'True':
            BUFFER.write( "\nexport TZ=UTC" )

        BUFFER.write( "\n\n# CYLC TASK IDENTITY AND ENVIRONMENT:" )
        BUFFER.write( "\nexport CYLC_TASK_ID=" + self.task_id )
        BUFFER.write( "\nexport CYLC_TASK_NAME=" + self.task_name )
        BUFFER.write( "\nexport CYLC_TASK_IS_COLDSTART=" + str( self.jobconfig['is cold-start']) )
        BUFFER.write( "\nexport CYLC_TASK_CYCLE_TIME=" + self.tag )
        BUFFER.write( "\nexport CYLC_TASK_LOG_ROOT=" + self.log_root )
        BUFFER.write( '\nexport CYLC_TASK_NAMESPACE_HIERARCHY="' + ' '.join( self.jobconfig['namespace hierarchy']) + '"')
        BUFFER.write( "\nexport CYLC_TASK_TRY_NUMBER=" + str(self.jobconfig['try number']) )
        BUFFER.write( "\nexport CYLC_TASK_SSH_MESSAGING=" + str(use_ssh_messaging) )
        BUFFER.write( "\nexport CYLC_TASK_SSH_LOGIN_SHELL=" + str(use_login_shell) )
        BUFFER.write( "\nexport CYLC_TASK_WORK_DIR=" + work_dir )
        BUFFER.write( "\nexport CYLC_TASK_WORK_PATH=$CYLC_TASK_WORK_DIR # back compat") 

        BUFFER.write( r"""

# CYLC SUITE ENVIRONMENT FILE:
if (($# > 0)) && [[ $1 == '--write-suite-env' ]]; then
    shift 1
    {""" )
        for var in sorted(cenv):
            BUFFER.write( "\n        echo \"%(var)s=$%(var)s\"" %
                          {"var": var} )
        BUFFER.write( r"""
<<<<<<< HEAD
    } >$(dirname $CYLC_TASK_LOG_ROOT)/cylc-suite-env
=======
    } >$CYLC_SUITE_RUN_DIR/cylc-suite-env
>>>>>>> 5e65c821
    trap '' EXIT
    exit
fi
""" )

    def write_cylc_access( self, BUFFER=None ):
        if not BUFFER:
            BUFFER = self.FILE
        rcp = gcfg.get_host_item( 'cylc bin directory', self.host, self.owner )
        if rcp:
            BUFFER.write( "\n\n# ACCESS TO CYLC:" )
            BUFFER.write( "\nexport PATH=" + rcp + ":$PATH" )

    def write_suite_bin_access( self, BUFFER=None ):
        if not BUFFER:
            BUFFER = self.FILE
        BUFFER.write( "\n\n# ACCESS TO THE SUITE BIN DIRECTORY:" )
        BUFFER.write( "\nexport PATH=$CYLC_SUITE_DEF_PATH/bin:$PATH" )

    def write_err_trap( self ):
        self.FILE.write( r"""

# SET ERROR TRAPPING:
set -u # Fail when using an undefined variable
# Define the trap handler
SIGNALS="EXIT ERR TERM XCPU"
function HANDLE_TRAP() {
    local SIGNAL=$1
    echo "Received signal $SIGNAL"
    local S=
    for S in $SIGNALS; do
        trap "" $S
    done
    # SEND TASK FAILED MESSAGE
    if [[ -n ${CYLC_TASK_LOG_ROOT:-} ]]; then
        {
            echo "CYLC_JOB_EXIT=$SIGNAL"
            date -u +'CYLC_JOB_EXIT_TIME=%FT%H:%M:%SZ'
        } >>$CYLC_TASK_LOG_ROOT.status
    fi
    cylc task failed "Task job script received signal $@"
    exit 1
}
# Trap signals that could cause this script to exit:
for S in $SIGNALS; do
    trap "HANDLE_TRAP $S" $S
done""")

    def write_task_started( self ):
        self.FILE.write( r"""

# SEND TASK STARTED MESSAGE:
{
    echo "CYLC_JOB_PID=$$"
    date -u +'CYLC_JOB_INIT_TIME=%FT%H:%M:%SZ'
} >$CYLC_TASK_LOG_ROOT.status
cylc task started""" )

    def write_work_directory_create( self ):
        self.FILE.write( """

# SHARE DIRECTORY CREATE:
mkdir -p $CYLC_SUITE_SHARE_DIR || true

# WORK DIRECTORY CREATE:
mkdir -p $(dirname $CYLC_TASK_WORK_DIR) || true
mkdir -p $CYLC_TASK_WORK_DIR
cd $CYLC_TASK_WORK_DIR""" )

    def get_var_assign( self, var, value ):
        # generate an environment variable assignment expression
        # 'var=value' but with values quoted to handle internal spaces,
        # but escape initial tilde (quoting disables tilde expansion).
        value = str(value) # (needed?)
        match = re.match("^(~[^/\s]*/)(.*)$", value)
        if match:
            # ~foo/bar or ~/bar
            # write as ~foo/"bar" or ~/"bar"
            head, tail = match.groups()
            expr = '\n%s=%s"%s"' % ( var, head, tail )
        elif re.match("^~[^\s]*$", value):
            # plain ~foo or just ~
            # just leave unquoted as subsequent spaces don't
            # make sense in this case anyway
            expr = '\n%s=%s' % ( var, value )
        else:
            # Non tilde values - quote the lot.
            # This gets values like "~one ~two" too, but these
            # (in variable values) aren't expanded by the shell
            # anyway so it doesn't matter.
            expr = '\n%s="%s"' % ( var, value )

        # NOTE ON TILDE EXPANSION:
        # The code above handles the following correctly:
        #| ~foo/bar
        #| ~/bar
        #| ~/filename with spaces
        #| ~foo
        #| ~

        # NOTE: the reason for separate export of user-specified
        # variables is this: inline export does not activate the
        # error trap if sub-expressions fail, e.g. (note typo in
        # 'echo' command name):
        # export FOO=$( ecko foo )  # error not trapped!
        # FOO=$( ecko foo )  # error trapped

        return expr

    def write_environment_2( self ):
        env = self.jobconfig['runtime environment']
        if len( env.keys()) == 0:
            return

        # generate variable assignment expressions
        self.FILE.write( "\n\n# TASK RUNTIME ENVIRONMENT:" )
        for var, val in env.items():
            self.FILE.write( self.get_var_assign(var,val))

        # export them all now (see note)
        self.FILE.write( "\nexport" )
        for var in env:
            self.FILE.write( " " + var )

    def write_manual_environment( self ):
        # TO DO: THIS METHOD NEEDS UPDATING FOR CURRENT SECTIONS
        if not self.jobconfig['use manual completion']:
            return
        strio = StringIO.StringIO()
        self.write_initial_scripting( strio )
        self.write_environment_1( strio )
        self.write_cylc_access( strio )
        # now escape quotes in the environment string
        str = strio.getvalue()
        strio.close()
        str = re.sub('"', '\\"', str )
        self.FILE.write( '\n\n# SUITE AND TASK IDENTITY FOR CUSTOM TASK WRAPPERS:')
        self.FILE.write( '\n# (contains embedded newlines so usage may require "QUOTES")' )
        self.FILE.write( '\nexport CYLC_SUITE_ENVIRONMENT="' + str + '"' )

    def write_identity_scripting( self ):
        self.FILE.write( "\n\n# TASK IDENTITY SCRIPTING:" )
        self.FILE.write( '''
echo "cylc Suite and Task Identity:"
echo "  Suite Name  : $CYLC_SUITE_REG_NAME"
echo "  Suite Host  : $CYLC_SUITE_HOST"
echo "  Suite Port  : $CYLC_SUITE_PORT"
echo "  Suite Owner : $CYLC_SUITE_OWNER"
echo "  Task ID     : $CYLC_TASK_ID"
if [[ $(uname) == AIX ]]; then
   # on AIX the hostname command has no '-f' option
   echo "  Task Host   : $(hostname).$(namerslv -sn | awk '{print $2}')"
else
    echo "  Task Host   : $(hostname -f)"
fi
echo "  Task Owner  : $USER"
echo "  Task Try No.: $CYLC_TASK_TRY_NUMBER"
echo ""''')

    def write_pre_scripting( self ):
        pcs = self.jobconfig['pre-command scripting']
        if not pcs:
            return
        self.FILE.write( "\n\n# PRE-COMMAND SCRIPTING:" )
        self.FILE.write( "\n" + pcs )

    def write_command_scripting( self ):
        self.FILE.write( "\n\n# TASK COMMAND SCRIPTING:" )
        self.FILE.write( "\n" + self.jobconfig['command scripting'] )

    def write_post_scripting( self ):
        pcs = self.jobconfig['post-command scripting']
        if not pcs:
            return
        self.FILE.write( "\n\n# POST COMMAND SCRIPTING:" )
        self.FILE.write( "\n" + pcs )

    def write_work_directory_remove( self ):
        if self.jobconfig['use manual completion']:
            self.FILE.write( """

# (detaching task: cannot safely remove the WORK DIRECTORY here)""")
            return
        self.FILE.write( """

# EMPTY WORK DIRECTORY REMOVE:
cd
rmdir $CYLC_TASK_WORK_DIR 2>/dev/null || true""" )

    def write_task_succeeded( self ):
        if self.jobconfig['use manual completion']:
            self.FILE.write( r"""

echo 'JOB SCRIPT EXITING: THIS TASK HANDLES ITS OWN COMPLETION MESSAGING'
trap '' EXIT""")
        else:
            self.FILE.write( r"""

# SEND TASK SUCCEEDED MESSAGE:
{
    echo 'CYLC_JOB_EXIT=SUCCEEDED'
    date -u +'CYLC_JOB_EXIT_TIME=%FT%H:%M:%SZ'
} >>$CYLC_TASK_LOG_ROOT.status
cylc task succeeded

echo 'JOB SCRIPT EXITING (TASK SUCCEEDED)'
trap '' EXIT""" )

    def write_eof( self ):
        self.FILE.write( '\n\n#EOF' )<|MERGE_RESOLUTION|>--- conflicted
+++ resolved
@@ -178,11 +178,7 @@
             BUFFER.write( "\n        echo \"%(var)s=$%(var)s\"" %
                           {"var": var} )
         BUFFER.write( r"""
-<<<<<<< HEAD
-    } >$(dirname $CYLC_TASK_LOG_ROOT)/cylc-suite-env
-=======
     } >$CYLC_SUITE_RUN_DIR/cylc-suite-env
->>>>>>> 5e65c821
     trap '' EXIT
     exit
 fi
