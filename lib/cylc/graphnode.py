--- conflicted
+++ resolved
@@ -38,13 +38,8 @@
         # Get task name and properties from a graph node name.
 
         # Graph node name is task name optionally followed by:
-<<<<<<< HEAD
         # - output label: foo:m1
         # - intercycle dependence: foo[T-6]
-=======
-        # - a special output indicator: foo:m1
-        # - an intercycle dependency indicator: foo[T-6]
->>>>>>> eb042b62
         # These may be combined: foo[T-6]:m1
 
         m = re.match( NODE_RE, node )
