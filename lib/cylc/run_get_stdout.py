#!/usr/bin/env python3

# THIS FILE IS PART OF THE CYLC SUITE ENGINE.
# Copyright (C) 2008-2019 NIWA & British Crown (Met Office) & Contributors.
#
# This program is free software: you can redistribute it and/or modify
# it under the terms of the GNU General Public License as published by
# the Free Software Foundation, either version 3 of the License, or
# (at your option) any later version.
#
# This program is distributed in the hope that it will be useful,
# but WITHOUT ANY WARRANTY; without even the implied warranty of
# MERCHANTABILITY or FITNESS FOR A PARTICULAR PURPOSE.  See the
# GNU General Public License for more details.
#
# You should have received a copy of the GNU General Public License
# along with this program.  If not, see <http://www.gnu.org/licenses/>.
"""Provide a utility function to get STDOUT from a shell command."""


from os import devnull, killpg, setpgrp
from signal import SIGTERM
from time import sleep, time

from cylc.cylc_subproc import procopen


ERR_TIMEOUT = "ERROR: command timed out (>%ds), terminated by signal %d\n%s"
ERR_SIGNAL = "ERROR: command terminated by signal %d\n%s"
ERR_RETCODE = "ERROR: command failed %d\n%s"
ERR_OS = "ERROR: command invocation failed"
POLL_DELAY = 0.1


def run_get_stdout(command, timeout=None, poll_delay=None):
    """Get standard output from a shell command.

    If "timeout" is specified, it should be the number of seconds before
    timeout.  On timeout, the command will be killed. The argument "poll_delay"
    is only relevant if "timeout" is specified. It specifies the intervals in
    number of seconds between polling for the completion of the command.

    Return (True, [stdoutline1, ...]) on success.
    Return (False, [err_msg, command]) on failure.

    """
    try:
<<<<<<< HEAD
        proc = Popen(
            command, shell=True, preexec_fn=setpgrp, stdin=open(devnull),
            stderr=PIPE, stdout=PIPE)
=======
        proc = procopen(command, usesh=True, preexec_fn=setpgrp,
                        stdin=open(devnull), stderrpipe=True, stdoutpipe=True)
        # calls to open a shell are aggregated in cylc_subproc.procopen()
>>>>>>> 3e2bd170
        is_killed_after_timeout = False
        if timeout:
            if poll_delay is None:
                poll_delay = POLL_DELAY
            timeout_time = time() + timeout
            while proc.poll() is None:
                if time() > timeout_time:
                    killpg(proc.pid, SIGTERM)
                    is_killed_after_timeout = True
                    break
                sleep(poll_delay)
        out, err = (f.decode() for f in proc.communicate())
        res = proc.wait()
        if res < 0 and is_killed_after_timeout:
            return (False, [ERR_TIMEOUT % (timeout, -res, err), command])
        elif res < 0:
            return (False, [ERR_SIGNAL % (-res, err), command])
        elif res > 0:
            return (False, [ERR_RETCODE % (res, err), command])
    except OSError:  # should never do this with shell=True
        return (False, [ERR_OS, command])
    else:
        return (True, out.strip().splitlines())<|MERGE_RESOLUTION|>--- conflicted
+++ resolved
@@ -45,15 +45,9 @@
 
     """
     try:
-<<<<<<< HEAD
-        proc = Popen(
-            command, shell=True, preexec_fn=setpgrp, stdin=open(devnull),
-            stderr=PIPE, stdout=PIPE)
-=======
         proc = procopen(command, usesh=True, preexec_fn=setpgrp,
                         stdin=open(devnull), stderrpipe=True, stdoutpipe=True)
         # calls to open a shell are aggregated in cylc_subproc.procopen()
->>>>>>> 3e2bd170
         is_killed_after_timeout = False
         if timeout:
             if poll_delay is None:
