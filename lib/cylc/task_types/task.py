#!/usr/bin/env python

#C: THIS FILE IS PART OF THE CYLC SUITE ENGINE.
#C: Copyright (C) 2008-2013 Hilary Oliver, NIWA
#C:
#C: This program is free software: you can redistribute it and/or modify
#C: it under the terms of the GNU General Public License as published by
#C: the Free Software Foundation, either version 3 of the License, or
#C: (at your option) any later version.
#C:
#C: This program is distributed in the hope that it will be useful,
#C: but WITHOUT ANY WARRANTY; without even the implied warranty of
#C: MERCHANTABILITY or FITNESS FOR A PARTICULAR PURPOSE.  See the
#C: GNU General Public License for more details.
#C:
#C: You should have received a copy of the GNU General Public License
#C: along with this program.  If not, see <http://www.gnu.org/licenses/>.

import os, sys, re
import datetime
import subprocess
from copy import copy, deepcopy
from random import randrange
from collections import deque
from cylc import task_state
from cylc.strftime import strftime
from cylc.global_config import gcfg
import logging
import cylc.flags as flags
from cylc.task_receiver import msgqueue
import cylc.rundb
from cylc.run_get_stdout import run_get_stdout
from cylc.suite_owner import username

def displaytd( td ):
    # Display a python timedelta sensibly.
    # Default for str(td) of -5 sec is '-1 day, 23:59:55' !
    d, s, m = td.days, td.seconds, td.microseconds
    secs = d * 24 * 3600 + s + m / 10**6
    if secs < 0:
        res = '-' + str( datetime.timedelta( 0, - secs, 0 ))
    else:
        res = str(td)
    return res


class task( object ):
    """The cylc task proxy base class"""

    # RETRY LOGIC:
    #  1) ABSOLUTE SUBMIT NUMBER increments every time a task is
    #  submitted, manually or automatically by (submission or execution)
    # retries; whether or not the task actually begins executing, and is
    # appended to the task log root filename.
    #  2) SUBMISSION TRY NUMBER increments when task job submission
    # fails, if submission retries are configured, but resets to 1 if
    # the task begins executing; and is used for accounting purposes.
    #  3) EXECUTION TRY NUMBER increments only when task execution fails,
    # if execution retries are configured; and is passed to task
    # environments to allow changed behaviour after previous failures.
    # 
    # Currently on manual re-triggering...

    clock = None
    intercycle = False

    event_queue = None

    suite_contact_env_hosts = []
    suite_contact_env = {}
    @classmethod
    def post_contact_file( cls, suite, user, host ):
        user_at_host = user + '@' + host
        if user_at_host in cls.suite_contact_env_hosts:
            # already posted to user_at_host
            return
        suite_run_dir = gcfg.get_derived_host_item( suite, 'suite run directory')
        env_file_path = os.path.join(suite_run_dir, "cylc-suite-env")
        r_suite_run_dir = gcfg.get_derived_host_item( suite, 'suite run directory', host, user)
        r_env_file_path = '%s/cylc-suite-env' % ( r_suite_run_dir)
        cmd = "echo '"
        for key, value in cls.suite_contact_env.items():
            cmd += "%s=%s\n" % (key, value)
        cmd = cmd.strip() # remove last newline
        cmd += "' | ssh -oBatchMode=yes " + user_at_host + " 'mkdir -p " + r_suite_run_dir + " && cat > " + r_env_file_path + "'"
        try:
            subprocess.Popen(cmd, shell=True) # return non-zero
        except Exception, x:
            print >> sys.stderr, str(x)
            raise Exception("ERROR: " + str(cmd))
        cls.suite_contact_env_hosts.append( user_at_host )
 
    @classmethod
    def describe( cls ):
        return cls.title + '\n' + cls.description

    @classmethod
    def set_class_var( cls, item, value ):
        # set the value of a class variable
        # that will be written to the state dump file
        try:
            cls.class_vars[ item ] = value
        except AttributeError:
            cls.class_vars = {}
            cls.class_vars[ item ] = value

    @classmethod
    def get_class_var( cls, item ):
        # get the value of a class variable that is
        # written to the state dump file
        try:
            return cls.class_vars[ item ]
        except:
            raise AttributeError

    @classmethod
    def dump_class_vars( cls, FILE ):
        # dump special class variables to the state dump file
        try:
            result = ''
            for key in cls.class_vars:
                result += key + '=' + str( cls.class_vars[ key ] ) + ', '
            result = result.rstrip( ', ' )
            FILE.write( 'class ' + cls.__name__ + ' : ' + result + '\n')
        except AttributeError:
            # class has no class_vars defined
            pass

    @classmethod
    def update_mean_total_elapsed_time( cls, started, succeeded ):
        if not started:
            # TODO on suite restart we don't currently retain task started time
            return
        # the class variables here are defined in derived task classes
        if not started:
            # in case the started messaged did not get through
            return
        cls.elapsed_times.append( succeeded - started )
        elt_sec = [x.days * 86400 + x.seconds for x in cls.elapsed_times ]
        mtet_sec = sum( elt_sec ) / len( elt_sec )
        cls.mean_total_elapsed_time = datetime.timedelta( seconds=mtet_sec )

    def __init__( self, state, validate=False ):
        # Call this AFTER derived class initialisation

        # Derived class init MUST define:
        #  * self.id: unique identity (e.g. NAME.CYCLE for cycling tasks)
        #  * prerequisites and outputs
        #  * self.env_vars

        class_vars = {}
        self.state = task_state.task_state( state )
        self.trigger_now = False # used by clock-triggered tasks
        
        self.stop_tag = None

        self.latest_message = ""
        self.latest_message_priority = "NORMAL"

        self.submission_timer_start = None
        self.execution_timer_start = None

        self.submitted_time = None
        self.started_time = None
        self.succeeded_time = None
        self.etc = None
        self.to_go = None

        self.retries_configured = False

        self.try_number = 1
        self.retry_delay_timer_start = None

        self.sub_try_number = 1
        self.sub_retry_delay_timer_start = None

        self.message_queue = msgqueue()
        self.db_queue = []

        self.suite_name = os.environ['CYLC_SUITE_NAME']
        self.validate = validate

<<<<<<< HEAD
=======
        # In case task owner and host are needed by record_db_event()
        # for pre-submission events, set their initial values as if
        # local (we can't know the correct host prior to this because 
        # dynamic host selection could be used).
        self.task_host = 'localhost'
        self.task_owner = user 
        self.user_at_host = self.task_owner + "@" + self.task_host

        self.submit_method_id = None
        self.job_sub_method = None

>>>>>>> 78b5ed3c
        # sets submit num for restarts or when triggering state prior to submission
        if self.validate: # if in validate mode bypass db operations
            self.submit_num = 0
        else:
            self.db_path = gcfg.get_derived_host_item( self.suite_name, 'suite run directory' )
            self.db = cylc.rundb.CylcRuntimeDAO(suite_dir=self.db_path)
            submits = self.db.get_task_current_submit_num(self.name, self.c_time)
            if submits > 0:
                self.submit_num = submits
                self.record_db_update("task_states", self.name, self.c_time, status=self.state.get_status()) #is this redundant?
            else:
                self.submit_num = 0

            if not self.db.get_task_state_exists(self.name, self.c_time):
                try:
                    self.record_db_state(self.name, self.c_time, submit_num=self.submit_num, try_num=self.try_number, status=self.state.get_status()) #queued call
                except:
                    pass
            self.db.close()

        # Assume local task hosting for now in case owner and host are
        # needed by record_db_event() for pre-submission events. 
        # (we can't know the actual host until just before job
        # submission, because dynamic host selection may be used).
        self.user_at_host = username + '@localhost'

    def log( self, priority, message ):
        logger = logging.getLogger( "main" )
        message = '[' + self.id + '] -' + message
        if priority == "WARNING":
            logger.warning( message )
        elif priority == "NORMAL":
            logger.info( message )
        elif priority == "DEBUG":
            logger.debug( message )
        elif priority == "CRITICAL":
            logger.critical( message )
        else:
            logger.warning( 'UNKNOWN PRIORITY: ' + priority )
            logger.warning( '-> ' + message )

    def record_db_event(self, event="", message=""):
        call = cylc.rundb.RecordEventObject(self.name, self.c_time, self.submit_num, event, message, self.user_at_host)
        self.db_queue.append(call)
    
    def record_db_update(self, table, name, cycle, **kwargs):
        call = cylc.rundb.UpdateObject(table, name, cycle, **kwargs)
        self.db_queue.append(call)        

    def record_db_state(self, name, cycle, time_created=datetime.datetime.now(), time_updated=None,
                     submit_num=None, is_manual_submit=None, try_num=None,
                     host=None, submit_method=None, submit_method_id=None,
                     status=None):
        call = cylc.rundb.RecordStateObject(name, cycle, 
                     time_created=time_created, time_updated=time_updated,
                     submit_num=submit_num, is_manual_submit=is_manual_submit, try_num=try_num,
                     host=host, submit_method=submit_method, submit_method_id=submit_method_id,
                     status=status)
        self.db_queue.append(call)

    def get_db_ops(self):
        ops = []
        for item in self.db_queue:
            if item.to_run:
                ops.append(item)
                item.to_run = False
        return ops

    def ready_to_run( self ):
        ready = False
        if self.state.is_currently('queued') or \
            self.state.is_currently('waiting') and self.prerequisites.all_satisfied() or \
             self.state.is_currently('retrying') and self.prerequisites.all_satisfied():
                if self.retry_delay_timer_start:
                     diff = task.clock.get_datetime() - self.retry_delay_timer_start
                     foo = datetime.timedelta( 0,0,0,0,self.retry_delay,0,0 )
                     if diff >= foo:
                        ready = True
                elif self.sub_retry_delay_timer_start:
                     diff = task.clock.get_datetime() - self.sub_retry_delay_timer_start
                     foo = datetime.timedelta( 0,0,0,0,self.sub_retry_delay,0,0 )
                     if diff >= foo:
                        ready = True
                else:
                    ready = True
        return ready

    def get_resolved_dependencies( self ):
        dep = []
        satby = self.prerequisites.get_satisfied_by()
        for label in satby.keys():
            dep.append( satby[ label ] )
        return dep

      
    def unfail( self ):
        # if a task is manually reset remove any previous failed message
        # or on later success it will be seen as an incomplete output.
        failed_msg = self.id + " failed"
        if self.outputs.exists(failed_msg):
            self.outputs.remove(failed_msg)

    def turn_off_timeouts( self ):
        self.submission_timer_start = None
        self.execution_timer_start = None

    def reset_state_ready( self ):
        self.state.set_status( 'waiting' )
        self.record_db_update("task_states", self.name, self.c_time, submit_num=self.submit_num, status="waiting")
        self.record_db_event(event="reset to waiting")
        self.prerequisites.set_all_satisfied()
        self.unfail()
        self.turn_off_timeouts()
        self.outputs.set_all_incomplete()

    def reset_state_waiting( self ):
        # waiting and all prerequisites UNsatisified.
        self.state.set_status( 'waiting' )
        self.record_db_update("task_states", self.name, self.c_time, status="waiting")
        self.record_db_event(event="reset to waiting")
        self.prerequisites.set_all_unsatisfied()
        self.unfail()
        self.turn_off_timeouts()
        self.outputs.set_all_incomplete()

    def reset_state_succeeded( self, manual=True ):
        # all prerequisites satisified and all outputs complete
        self.state.set_status( 'succeeded' )
        self.record_db_update("task_states", self.name, self.c_time, status="succeeded")
        if manual:
            self.record_db_event(event="reset to succeeded")
        else:
            # Artificially set to succeeded but not by the user. E.g. by
            # the purge algorithm and when reloading task definitions.
            self.record_db_event(event="set to succeeded")
        self.prerequisites.set_all_satisfied()
        self.unfail()
        self.turn_off_timeouts()
        self.outputs.set_all_completed()

    def reset_state_failed( self ):
        # all prerequisites satisified and no outputs complete
        self.state.set_status( 'failed' )
        self.record_db_update("task_states", self.name, self.c_time, status="failed")
        self.record_db_event(event="reset to failed")
        self.prerequisites.set_all_satisfied()
        self.outputs.set_all_incomplete()
        # set a new failed output just as if a failure message came in
        self.turn_off_timeouts()
        self.outputs.add( self.id + ' failed', completed=True )

    def reset_state_held( self ):
        self.state.set_status( 'held' )
        self.record_db_update("task_states", self.name, self.c_time, status="held")
        self.turn_off_timeouts()
        self.record_db_event(event="reset to held")

    def reset_state_runahead( self ):
        self.state.set_status( 'runahead' )
        self.turn_off_timeouts()
        self.record_db_update("task_states", self.name, self.c_time, status="runahead")

    def set_state_submitting( self ):
        # called by scheduler main thread
        self.state.set_status( 'submitting' )
        self.record_db_update("task_states", self.name, self.c_time, status="submitting")

    def set_state_queued( self ):
        # called by scheduler main thread
        self.state.set_status( 'queued' )
        self.record_db_update("task_states", self.name, self.c_time, status="queued")

    def override( self, target, sparse ):
        for key,val in sparse.items():
            if isinstance( val, dict ):
                self.override( target[key], val )
            else:
                target[key] = val

    def _get_retry_delays( self, cfg, descr ):
        """Check retry delay config (execution and submission) and return
        a deque of individual delay values (multipliers expanded out)."""

        values = []
        for item in cfg:
            try:
                try:
                    mult, val = item.split('*')
                except ValueError:
                    # too few values to unpack (single item)
                    values.append(float(item))
                else:
                    # mult * val
                    values += int(mult) * [float(val)]
            except ValueError, x:
                # illegal values for mult and/or val
                print >> sys.stderr, x
                print >> sys.stderr, "WARNING ignoring " + descr
                print >> sys.stderr, "(values must be FLOAT or INT*FLOAT)"
        return deque(values)

    def set_from_rtconfig( self, cfg={} ):
        """Some [runtime] config requiring consistency checking on reload, 
        and self variables requiring updating for the same."""

        if cfg:
            rtconfig = cfg
        else:
            rtconfig = self.__class__.rtconfig

        # note: we currently only access the class variable with describe():
        self.title = rtconfig['title']
        self.description = rtconfig['description']

        if not self.retries_configured:
            # configure retry delays before the first try
            self.retries_configured = True
            if self.__class__.run_mode == 'live' or \
                ( self.__class__.run_mode == 'simulation' and not rtconfig['simulation mode']['disable retries'] ) or \
                ( self.__class__.run_mode == 'dummy' and not rtconfig['dummy mode']['disable retries'] ):
                # note that a *copy* of the retry delays list is needed
                # so that all instances of the same task don't pop off
                # the same deque (but copy of rtconfig above solves this).
                self.retry_delays = self._get_retry_delays( rtconfig['retry delays'], 'retry delays' )
                self.sub_retry_delays_orig = self._get_retry_delays( rtconfig['job submission']['retry delays'], '[job submission] retry delays' )
            else:
                self.retry_delays = deque()
                self.sub_retry_delays_orig = deque()
            # retain the original submission retry deque for re-use if
            # execution fails (then submission tries start over).
            self.sub_retry_delays = copy( self.sub_retry_delays_orig )

        rrange = rtconfig['simulation mode']['run time range']
        ok = True
        if len(rrange) != 2:
            ok = False
        try:
            res = [ int( rrange[0] ), int( rrange[1] ) ]
        except:
            ok = False
        if not ok:
            raise Exception, "ERROR, " + self.name + ": simulation mode run time range must be 'int, int'" 
        try:
            self.sim_mode_run_length = randrange( res[0], res[1] )
        except Exception, x:
            print >> sys.stderr, x
            raise Exception, "ERROR: simulation mode task run time range must be [MIN,MAX)" 

        if self.run_mode == 'live' or \
                ( self.run_mode == 'simulation' and not rtconfig['simulation mode']['disable task event hooks'] ) or \
                ( self.run_mode == 'dummy' and not rtconfig['dummy mode']['disable task event hooks'] ):
            self.event_handlers = {
                'submitted' : rtconfig['event hooks']['submitted handler'],
                'started'   : rtconfig['event hooks']['started handler'],
                'succeeded' : rtconfig['event hooks']['succeeded handler'],
                'failed'    : rtconfig['event hooks']['failed handler'],
                'warning'   : rtconfig['event hooks']['warning handler'],
                'retry'     : rtconfig['event hooks']['retry handler'],
                'submission retry'   : rtconfig['event hooks']['submission retry handler'],
                'submission failed'  : rtconfig['event hooks']['submission failed handler'],
                'submission timeout' : rtconfig['event hooks']['submission timeout handler'],
                'execution timeout'  : rtconfig['event hooks']['execution timeout handler']
                }
            self.timeouts = {
                'submission' : rtconfig['event hooks']['submission timeout'],
                'execution'  : rtconfig['event hooks']['execution timeout']
                }
            self.reset_timer = rtconfig['event hooks']['reset timer']
        else:
            self.event_handlers = {
                'submitted' : None,
                'started'   : None,
                'succeeded' : None,
                'failed'    : None,
                'warning'   : None,
                'retry'     : None,
                'submission retry'   : None,
                'submission failed'  : None,
                'submission timeout' : None,
                'execution timeout'  : None
                }
            self.timeouts = {
                'submission' : None,
                'execution'  : None
                }
            self.reset_timer = False

    def submit( self, dry_run=False, debug=False, overrides={} ):
        """NOTE THIS METHOD EXECUTES IN THE JOB SUBMISSION THREAD. It
        returns the job process number if successful. Exceptions raised
        will be caught by the job submission code and will result in a
        task failed message being sent for handling by the main thread.
        Run db updates as a result of such errors will also be done by
        the main thread in response to receiving the message."""

        self.submit_num += 1
        self.record_db_update("task_states", self.name, self.c_time, submit_num=self.submit_num)
    
        # TODO: REPLACE DEEPCOPY():
        rtconfig = deepcopy( self.__class__.rtconfig )
        self.override( rtconfig, overrides )
        
        self.set_from_rtconfig( rtconfig )

        if len(self.env_vars) > 0:
            # Add in any instance-specific environment variables
            # (currently only used by async_repeating tasks)
            rtconfig['environment'].update( self.env_vars )

        self.log( 'DEBUG', 'submitting task job script' )
        # construct the job launcher here so that a new one is used if
        # the task is re-triggered by the suite operator - so it will
        # get new stdout/stderr logfiles and not overwrite the old ones.

        # dynamic instantiation - don't know job sub method till run time.
        module_name = rtconfig['job submission']['method']
        self.job_sub_method = module_name

        class_name  = module_name
        # NOTE: not using__import__() keyword arguments:
        #mod = __import__( module_name, fromlist=[class_name] )
        # as these were only introduced in Python 2.5.
        try:
            # try to import built-in job submission classes first
            mod = __import__( 'cylc.job_submission.' + module_name, globals(), locals(), [class_name] )
        except ImportError:
            try:
                # else try for user-defined job submission classes, in sys.path
                mod = __import__( module_name, globals(), locals(), [class_name] )
            except ImportError, x:
                self.log( 'CRITICAL', 'cannot import job submission module ' + class_name )
                raise

        launcher_class = getattr( mod, class_name )
 
        command = rtconfig['command scripting']
        use_manual = rtconfig['manual completion']
        if self.__class__.run_mode == 'dummy':
            # (dummy tasks don't detach)
            use_manual = False
            command = rtconfig['dummy mode']['command scripting']
            if rtconfig['dummy mode']['disable pre-command scripting']:
                precommand = None
            if rtconfig['dummy mode']['disable post-command scripting']:
                postcommand = None
        else:
            precommand = rtconfig['pre-command scripting'] 
            postcommand = rtconfig['post-command scripting'] 

        # Determine task hosting now, just before job submission,
        # because dynamic host selection may be used.

        # if owner is unset use the suite account username
        owner = rtconfig['remote']['owner'] or username
        self.owner = owner

        # if host is unset use 'localhost'
        host = rtconfig['remote']['host'] or 'localhost'
 
        if host != 'localhost':
            # 1) check for dynamic host selection command
            #   host = $( host-select-command )
            #   host =  ` host-select-command `
            m = re.match( '(`|\$\()\s*(.*)\s*(`|\))$', host )
            if m:
                # extract the command and execute it
                hs_command = m.groups()[1]
                res = run_get_stdout( hs_command ) # (T/F,[lines])
                if res[0]:
                    # host selection command succeeded
                    host = res[1][0]
                else:
                    # host selection command failed
                    raise Exception("Host selection by " + host + " failed\n  " + '\n'.join(res[1]) )

            # 2) check for dynamic host selection variable:
            #   host = ${ENV_VAR}
            #   host = $ENV_VAR
            n = re.match( '^\$\{{0,1}(\w+)\}{0,1}$', host )
            # any string quotes are stripped by configobj parsing 
            if n:
                var = n.groups()[0]
                try:
                    host = os.environ[var]
                except KeyError, x:
                    raise Exception( "Host selection by " + host + " failed:\n  Variable not defined: " + str(x) )

        self.user_at_host = owner + "@" + host
        self.log( "NORMAL", "Task account: " + self.user_at_host )

        self.__class__.post_contact_file( self.suite_name, owner, host )

        self.record_db_update("task_states", self.name, self.c_time, submit_method=rtconfig['job submission']['method'], host=self.user_at_host)

        jobconfig = {
                'directives'             : rtconfig['directives'],
                'initial scripting'      : rtconfig['initial scripting'],
                'environment scripting'  : rtconfig['environment scripting'],
                'runtime environment'    : rtconfig['environment'],
                'remote suite path'      : rtconfig['remote']['suite definition directory'],
                'job script shell'       : rtconfig['job submission']['shell'],
                'command template'       : rtconfig['job submission']['command template'],
                'work sub-directory'     : rtconfig['work sub-directory'],
                'use manual completion'  : use_manual,
                'pre-command scripting'  : precommand,
                'command scripting'      : command,
                'post-command scripting' : postcommand,
                'namespace hierarchy'    : self.namespace_hierarchy,
                'submission try number'  : self.sub_try_number,
                'try number'             : self.try_number,
                'absolute submit number' : self.submit_num,
                'is cold-start'          : self.is_coldstart,
                'task owner'             : owner,
                'task host'              : host,
                'extra log files'        : self.logfiles,
                }
        try:
            launcher = launcher_class( self.id, self.suite_name, jobconfig, str(self.submit_num) )
        except Exception, x:
            #raise
            raise Exception( 'Failed to create job launcher\n  ' + str(x) )

        try:
            p = launcher.submit( dry_run, debug )
        except Exception, x:
            raise
            raise Exception( 'Job submission failed\n  ' + str(x) )
        else:
            return (p,launcher)

    def check_submission_timeout( self ):
        # if no timer is set, return
        if not self.submission_timer_start:
            return
        # if no handler is specified, return
        handler = self.event_handlers['submission timeout']
        timeout = self.timeouts['submission']
        if not handler or not timeout:
            return

        # if submission completed, turn off the timer
        for state in [ 'submit-failed', 'running', 'succeeded', 'failed', 'retrying' ]: 
            if self.state.is_currently(state):
                self.submission_timer_start = None
                return

        # if timed out, queue the event handler turn off the timer
        current_time = task.clock.get_datetime()
        cutoff = self.submission_timer_start + datetime.timedelta( minutes=timeout )
        if current_time > cutoff:
            msg = 'task submitted ' + str(timeout) + ' minutes ago, but has not started'
            self.log( 'WARNING', msg )
            self.log( 'NORMAL', "Queueing submission_timeout event handler" )
            self.__class__.event_queue.put( ('submission_timeout', handler, self.id, msg) )
            self.submission_timer_start = None

    def check_execution_timeout( self ):
        # if no timer is set, return
        if not self.execution_timer_start:
            return
        # if no handler is specified, return
        handler = self.event_handlers['execution timeout']
        timeout = self.timeouts['execution']
        if not handler or not timeout:
            return
        # if execution completed, turn off the timer
        for state in [ 'succeeded', 'failed', 'retrying' ]: 
            if self.state.is_currently(state):
                self.execution_timer_start = None
                return
        # if timed out, queue the event handler turn off the timer
        current_time = task.clock.get_datetime()
        cutoff = self.execution_timer_start + datetime.timedelta( minutes=timeout )
        if current_time > cutoff:
            if self.reset_timer:
                # the timer is being re-started by incoming messages
                msg = 'last message ' + str(timeout) + ' minutes ago, but has not succeeded'
            else:
                msg = 'task started ' + str(timeout) + ' minutes ago, but has not succeeded'
            self.log( 'WARNING', msg )
            self.log( 'NORMAL', "Queueing execution_timeout event handler" )
            self.__class__.event_queue.put( ('execution_timeout', handler, self.id, msg) )
            self.execution_timer_start = None

    def sim_time_check( self ):
        if not self.state.is_currently('running'):
            return
        timeout = self.started_time_real + \
                datetime.timedelta( seconds=self.sim_mode_run_length )
        if datetime.datetime.now() > timeout:
            if self.__class__.rtconfig['simulation mode']['simulate failure']:
                self.incoming( 'CRITICAL', self.id + ' failed' )
            else:
                self.incoming( 'NORMAL', self.id + ' succeeded' )
            flags.pflag = True

    def set_all_internal_outputs_completed( self ):
        if self.reject_if_failed( 'set_all_internal_outputs_completed' ):
            return
        self.log( 'DEBUG', 'setting all internal outputs completed' )
        for message in self.outputs.completed:
            if message != self.id + ' started' and \
                    message != self.id + ' succeeded' and \
                    message != self.id + ' completed':
                self.incoming( 'NORMAL', message )

    def is_complete( self ):  # not needed?
        if self.outputs.all_completed():
            return True
        else:
            return False

    def reject_if_failed( self, message ):
        if self.state.is_currently('failed'):
            if self.__class__.rtconfig['enable resurrection']:
                self.log( 'WARNING', 'message receive while failed: I am returning from the dead!' )
                return False
            else:
                self.log( 'WARNING', 'rejecting a message received while in the failed state:' )
                self.log( 'WARNING', '  ' + message )
            return True
        else:
            return False

    def incoming( self, priority, message ):
        # queue incoming messages for this task
        self.message_queue.incoming( priority, message )

    def process_incoming_messages( self ):
        queue = self.message_queue.get_queue() 
        while queue.qsize() > 0:
            self.process_incoming_message( queue.get() )
            queue.task_done()

    def process_incoming_message( self, (priority, message) ):

        # Log every incoming task message. Prepend '>' to distinguish
        # from other non-task message log entries.
        self.log( priority, '> ' + message )

        # We have decided not to record every incoming message as an event.
        #prefix = "message received "
        #if priority == 'CRITICAL':
        #    self.record_db_event(event=prefix+'(CRITICAL)', message=message)
        #elif priority == 'WARNING':
        #    self.record_db_event(event=prefix+'(WARNING)', message=message)
        #else:
        #    self.record_db_event(event=prefix+'(NORMAL)', message=message)

        # always update the suite state summary for latest message
        self.latest_message = message
        self.latest_message_priority = priority
        flags.iflag = True

        if self.reject_if_failed( message ):
            # Failed tasks do not send messages unless declared resurrectable
            return

        # After logging remove the remote event time from the end of task messages.
        message = re.sub( ' at \d{4}-\d{2}-\d{2}T\d{2}:\d{2}:\d{2}$', '', message )

        # Remove the prepended task ID.
        content = message.replace( self.id + ' ', '' )

        # If the message matches a registered output, record it as completed.
        if self.outputs.exists( message ):
            if not self.outputs.is_completed( message ):
                flags.pflag = True
                self.outputs.set_completed( message )
                self.record_db_event(event="output completed", message=content)
            else:
                # Warn if the output has already been reported complete.
                # This is no longer treated as an error condition though.
                self.log( 'WARNING', "UNEXPECTED OUTPUT (already completed):" )
                self.log( 'WARNING', "-> " + message )

        # Handle warning events
        if priority == 'WARNING':
            handler = self.event_handlers['warning']
            if handler:
                self.log( 'NORMAL', "Queueing warning event handler" )
                self.__class__.event_queue.put( ('warning', handler, self.id, content) )

        if self.reset_timer:
            # Reset execution timer on incoming messages
            self.execution_timer_start = task.clock.get_datetime()

        if content == 'submitting now':
            # (A fake task message from the job submission thread).
            # The job submission command was about to be executed.
            self.record_db_event(event="submitting now")
            # Not currently doing anything other than logging this.
            pass

        elif content == 'submission succeeded':
            # (A fake task message from the job submission thread).
            # The job submission command returned success status.

            # TODO: should we use the real event time from the message here?
            self.submitted_time = task.clock.get_datetime()

            if self.state.is_currently( 'submitting' ): 
                # It is possible that task started arrives first, so
                # only set to 'submitted' if we're still in the
                # 'submitting' state.
                self.state.set_status( 'submitted' )
                self.submission_timer_start = self.submitted_time
            else:
                # task started must have arrived first
                self.submission_timer_start = None

            self.record_db_update("task_states", self.name, self.c_time, status="submitted")
            self.record_db_event(event="submission succeeded" )
            handler = self.event_handlers['submitted']
            if handler:
                self.log( 'NORMAL', "Queueing submitted event handler" )
                self.__class__.event_queue.put( ('submitted', handler, self.id, 'task submitted') )

        elif content.startswith( 'submit_method_id='):
            # (A fake task message from the job submission thread).
            # Capture and record the submit method job ID.
            submit_method_id = content[len('submit_method_id='):]
            self.record_db_update("task_states", self.name, self.c_time, submit_method_id=submit_method_id)
                                  
        elif content == 'submission failed':
            # (a fake task message from the job submission thread)
            try:
                # Is there a retry lined up for this task?
                self.sub_retry_delay = float(self.sub_retry_delays.popleft())
            except IndexError:
                # There is no submission retry lined up: definitive failure.
                self.state.set_status( 'submit-failed' )
                self.record_db_update("task_states", self.name, self.c_time, status="submit-failed")
                self.record_db_event(event="submission failed" )
                handler = self.event_handlers['submission failed']
                if handler:
                    self.log( 'NORMAL', "Queueing submission_failed event handler" )
                    self.__class__.event_queue.put( ('submission_failed', handler, self.id,'') )
            else:
                # There is a retry lined up
                self.log( "NORMAL", "Setting submission retry delay: " + str(self.sub_retry_delay) +  " minutes" )
                self.sub_retry_delay_timer_start = task.clock.get_datetime()
                self.sub_try_number += 1
                self.state.set_status( 'retrying' )
                self.record_db_update("task_states", self.name, self.c_time, try_num=self.try_number, status="retrying")
                self.record_db_event(event="submission failed", message="retrying in " + str(self.sub_retry_delay) )
                self.prerequisites.set_all_satisfied()
                self.outputs.set_all_incomplete()
                # Handle submission retry events
                handler = self.event_handlers['submission retry']
                if handler:
                    self.log( 'NORMAL', "Queueing submission retry event handler" )
                    self.__class__.event_queue.put( ('submission_retry', handler, self.id, 'task retrying') )
 
        elif content == 'started':
            # Received a 'task started' message
            flags.pflag = True
            self.state.set_status( 'running' )
            self.record_db_update("task_states", self.name, self.c_time, status="running")
            self.record_db_event(event="execution started" )
            self.started_time = task.clock.get_datetime()
            self.started_time_real = datetime.datetime.now()

            # TODO: should we use the real event time extracted from the
            # message here:
            self.execution_timer_start = self.started_time

            # submission was successful so reset submission try number
            self.sub_try_number = 0
            self.sub_retry_delays = copy( self.sub_retry_delays_orig )
            handler = self.event_handlers['started']
            if handler:
                self.log( 'NORMAL', "Queueing started event handler" )
                self.__class__.event_queue.put( ('started', handler, self.id, 'task started') )

        elif content == 'succeeded':
            # Received a 'task succeeded' message
            flags.pflag = True
            self.succeeded_time = task.clock.get_datetime()
            self.__class__.update_mean_total_elapsed_time( self.started_time, self.succeeded_time )
            self.state.set_status( 'succeeded' )
            self.record_db_update("task_states", self.name, self.c_time, status="succeeded")
            self.record_db_event(event="execution succeeded" )
            handler = self.event_handlers['succeeded']
            if handler:
                self.log( 'NORMAL', "Queueing succeeded event handler" )
                self.__class__.event_queue.put( ('succeeded', handler, self.id, 'task succeeded') )
            if not self.outputs.all_completed():
                # This is no longer treated as an error condition.
                self.log( 'WARNING', "Succeeded before all outputs completed; completing them now" )
                self.outputs.set_all_completed()

        elif content == 'failed':
            # Received a 'task failed' message
            try:
                # Is there a retry lined up for this task?
                self.retry_delay = float(self.retry_delays.popleft())
            except IndexError:
                # There is no retry lined up: definitive failure.
                # Add the failed message as a task output so that other tasks can
                # trigger off the failure event (failure outputs are not added in
                # advance - they are not completed outputs in case of success):
                flags.pflag = True
                self.outputs.add( message )
                self.outputs.set_completed( message )
                self.state.set_status( 'failed' )
                self.record_db_update("task_states", self.name, self.c_time, status="failed")
                self.record_db_event(event="execution failed" )
                handler = self.event_handlers['failed']
                if handler:
                    self.log( 'NORMAL', "Queueing failed event handler" )
                    self.__class__.event_queue.put( ('execution failed', handler, self.id, '') )
            else:
                # There is a retry lined up
                self.log( "NORMAL", "Setting retry delay: " + str(self.retry_delay) +  " minutes" )
                self.retry_delay_timer_start = task.clock.get_datetime()
                self.try_number += 1
                self.state.set_status( 'retrying' )
                self.record_db_update("task_states", self.name, self.c_time, try_num=self.try_number, status="retrying")
                self.record_db_event(event="execution failed", message="retrying in " + str( self.retry_delay) )
                self.prerequisites.set_all_satisfied()
                self.outputs.set_all_incomplete()
                # Handle retry events
                handler = self.event_handlers['retry']
                if handler:
                    self.log( 'NORMAL', "Queueing retry event handler" )
                    self.__class__.event_queue.put( ('retry', handler, self.id, 'task retrying') )

        elif content.startswith("Task job script received signal"):
            # capture and record signals sent to task proxy
            self.record_db_event(event="signaled", message=content)

    def update( self, reqs ):
        for req in reqs.get_list():
            if req in self.prerequisites.get_list():
                # req is one of my prerequisites
                if reqs.is_satisfied(req):
                    self.prerequisites.set_satisfied( req )

    def dump_state( self, FILE ):
        # Write state information to the state dump file
        # This must be compatible with __init__() on reload
        FILE.write( self.id + ' : ' + self.state.dump() + '\n' )

    def spawn( self, state ):
        self.state.set_spawned()
        return self.__class__( self.next_tag(), state )

    def has_spawned( self ):
        # the one off task type modifier overrides this.
        return self.state.has_spawned()

    def ready_to_spawn( self ):
        # return True or False
        self.log( 'CRITICAL', 'ready_to_spawn(): OVERRIDE ME')
        sys.exit(1)

    def done( self ):
        # return True if task has succeeded and spawned
        if self.state.is_currently('succeeded') and self.state.has_spawned():
            return True
        else:
            return False

    def check_requisites( self ):
        # overridden by repeating asynchronous tasks
        pass

    def get_state_summary( self ):
        # derived classes can call this method and then
        # add more information to the summary if necessary.

        n_total = self.outputs.count()
        n_satisfied = self.outputs.count_completed()

        summary = {}
        summary[ 'name' ] = self.name
        summary[ 'label' ] = self.tag
        summary[ 'state' ] = self.state.get_status()
        summary[ 'n_total_outputs' ] = n_total
        summary[ 'n_completed_outputs' ] = n_satisfied
        summary[ 'spawned' ] = self.state.has_spawned()
        summary[ 'latest_message' ] = self.latest_message
        summary[ 'latest_message_priority' ] = self.latest_message_priority

        if self.submitted_time:
            summary[ 'submitted_time' ] = strftime( self.submitted_time, "%H:%M:%S" )
        else:
            summary[ 'submitted_time' ] = '*'

        if self.started_time:
            summary[ 'started_time' ] =  strftime( self.started_time, "%H:%M:%S" )
        else:
            summary[ 'started_time' ] =  '*'

        if self.succeeded_time:
            summary[ 'succeeded_time' ] =  strftime( self.succeeded_time, "%H:%M:%S" )
        else:
            summary[ 'succeeded_time' ] =  '*'

        # str(timedelta) => "1 day, 23:59:55.903937" (for example)
        # to strip off fraction of seconds:
        # timedelta = re.sub( '\.\d*$', '', timedelta )

        # TODO: the following section could probably be streamlined a bit
        if self.__class__.mean_total_elapsed_time:
            met = self.__class__.mean_total_elapsed_time
            summary[ 'mean total elapsed time' ] =  re.sub( '\.\d*$', '', str(met) )
            if self.started_time:
                if not self.succeeded_time:
                    # started but not succeeded yet, compute ETC
                    current_time = task.clock.get_datetime()
                    run_time = current_time - self.started_time
                    self.to_go = met - run_time
                    self.etc = current_time + self.to_go
                    summary[ 'Tetc' ] = strftime( self.etc, "%H:%M:%S" ) + '(' + re.sub( '\.\d*$', '', displaytd(self.to_go) ) + ')'
                elif self.etc:
                    # the first time a task finishes self.etc is not defined
                    # task succeeded; leave final prediction
                    summary[ 'Tetc' ] = strftime( self.etc, "%H:%M:%S" ) + '(' + re.sub( '\.\d*$', '', displaytd(self.to_go) ) + ')'
                else:
                    summary[ 'Tetc' ] = '*'
            else:
                # not started yet
                summary[ 'Tetc' ] = '*'
        else:
            # first instance: no mean time computed yet
            summary[ 'mean total elapsed time' ] =  '*'
            summary[ 'Tetc' ] = '*'

        summary[ 'logfiles' ] = self.logfiles.get_paths()

        return summary

    def not_fully_satisfied( self ):
        if not self.prerequisites.all_satisfied():
            return True
        if not self.suicide_prerequisites.all_satisfied():
            return True
        return False

    def satisfy_me( self, outputs ):
        self.prerequisites.satisfy_me( outputs )
        if self.suicide_prerequisites.count() > 0:
            self.suicide_prerequisites.satisfy_me( outputs )

    def adjust_tag( self, tag ):
        # Override to modify initial tag if necessary.
        return tag

    def next_tag( self ):
        # Asynchronous tasks: increment the tag by one.
        # Cycling tasks override this to compute their next valid cycle time.
        return str( int( self.tag ) + 1 )

    def is_cycling( self ):
        return False

    def is_daemon( self ):
        return False

    def is_clock_triggered( self ):
        return False
<|MERGE_RESOLUTION|>--- conflicted
+++ resolved
@@ -180,8 +180,6 @@
         self.suite_name = os.environ['CYLC_SUITE_NAME']
         self.validate = validate
 
-<<<<<<< HEAD
-=======
         # In case task owner and host are needed by record_db_event()
         # for pre-submission events, set their initial values as if
         # local (we can't know the correct host prior to this because 
@@ -193,7 +191,6 @@
         self.submit_method_id = None
         self.job_sub_method = None
 
->>>>>>> 78b5ed3c
         # sets submit num for restarts or when triggering state prior to submission
         if self.validate: # if in validate mode bypass db operations
             self.submit_num = 0
