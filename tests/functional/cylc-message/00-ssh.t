--- conflicted
+++ resolved
@@ -26,19 +26,12 @@
 require_remote_platform
 set_test_number 3
 
-<<<<<<< HEAD
 create_test_global_config '' "
-[hosts]
-    [[${CYLC_TEST_HOST}]]
-        task communication method = ssh"
-=======
-create_test_globalrc '' "
 [platforms]
     [[${CYLC_TEST_PLATFORM}-ssh]]
         hosts = ${CYLC_TEST_HOST}
         communication method = ssh
 "
->>>>>>> e611eee6
 
 install_suite "${TEST_NAME_BASE}" "${TEST_NAME_BASE}"
 
