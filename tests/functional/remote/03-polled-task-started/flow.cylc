<<<<<<< HEAD
#!Jinja2

[cylc]
=======
[scheduler]
>>>>>>> be1dfb53
    [[reference test]]
        expected task failures = janeway.1
[scheduling]
    cycling mode = integer
    [[graph]]
        R1 = """
            picard:start => worf
            picard => riker

            janeway:start => tuvok
            janeway:fail => !janeway  # Makes test workflow shut down without a fuss
        """
[runtime]
    [[root]]
        platform = {{ environ['CYLC_TEST_PLATFORM'] }}
    [[picard]]
        script = true
        [[[events]]]
            started handler = echo "THERE ARE FOUR LIGHTS"
    [[janeway]]
        script = false
    [[[events]]]
            started handler = echo "THERE'S COFFEE IN THAT NEBULA"<|MERGE_RESOLUTION|>--- conflicted
+++ resolved
@@ -1,10 +1,5 @@
-<<<<<<< HEAD
 #!Jinja2
-
-[cylc]
-=======
 [scheduler]
->>>>>>> be1dfb53
     [[reference test]]
         expected task failures = janeway.1
 [scheduling]
