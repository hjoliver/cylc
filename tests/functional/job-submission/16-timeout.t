#!/usr/bin/env bash
# THIS FILE IS PART OF THE CYLC SUITE ENGINE.
# Copyright (C) NIWA & British Crown (Met Office) & Contributors.
#
# This program is free software: you can redistribute it and/or modify
# it under the terms of the GNU General Public License as published by
# the Free Software Foundation, either version 3 of the License, or
# (at your option) any later version.
#
# This program is distributed in the hope that it will be useful,
# but WITHOUT ANY WARRANTY; without even the implied warranty of
# MERCHANTABILITY or FITNESS FOR A PARTICULAR PURPOSE.  See the
# GNU General Public License for more details.
#
# You should have received a copy of the GNU General Public License
# along with this program.  If not, see <http://www.gnu.org/licenses/>.
#-------------------------------------------------------------------------------

# Test that job submission kill on timeout results in a failed job submission.

. "$(dirname "$0")/test_header"


skip_darwin 'atrun hard to configure on Mac OS'
set_test_number 4

<<<<<<< HEAD
create_test_global_config "
process pool timeout = PT10S" ""
=======
create_test_globalrc "
process pool timeout = PT10S
" "
[platforms]
    [[unicorn]]
        hosts = localhost
        batch system = at
        batch submit command template = sleep 30"

>>>>>>> e611eee6

install_suite "${TEST_NAME_BASE}" "${TEST_NAME_BASE}"

run_ok "${TEST_NAME_BASE}-validate" cylc validate "${SUITE_NAME}"

suite_run_ok "${TEST_NAME_BASE}-suite-run" \
    cylc run --debug --no-detach "${SUITE_NAME}"

# egrep -m <num> is stop matching after <num> matches
#       -A <num> is number of lines of context after match
cylc cat-log "${SUITE_NAME}" \
    | grep -E -m 1 -A 2 "ERROR - \[jobs-submit cmd\]" \
       | sed -e 's/^.* \(ERROR\)/\1/' > log

SUITE_LOG_DIR=$(cylc cat-log -m p "${SUITE_NAME}")
JOB_LOG_DIR="${SUITE_LOG_DIR%suite/log}"
JOB_LOG_DIR="${JOB_LOG_DIR/$HOME/\$HOME}"

cmp_ok log <<__END__
ERROR - [jobs-submit cmd] cylc jobs-submit --debug -- '${JOB_LOG_DIR}job' 1/foo/01
	[jobs-submit ret_code] -9
	[jobs-submit err] killed on timeout (PT10S)
__END__

cylc suite-state "${SUITE_NAME}" > suite-state.log

contains_ok suite-state.log << __END__
stopper, 1, succeeded
foo, 1, submit-failed
__END__

purge_suite "${SUITE_NAME}"
<|MERGE_RESOLUTION|>--- conflicted
+++ resolved
@@ -24,11 +24,7 @@
 skip_darwin 'atrun hard to configure on Mac OS'
 set_test_number 4
 
-<<<<<<< HEAD
 create_test_global_config "
-process pool timeout = PT10S" ""
-=======
-create_test_globalrc "
 process pool timeout = PT10S
 " "
 [platforms]
@@ -37,7 +33,6 @@
         batch system = at
         batch submit command template = sleep 30"
 
->>>>>>> e611eee6
 
 install_suite "${TEST_NAME_BASE}" "${TEST_NAME_BASE}"
 
@@ -69,4 +64,4 @@
 foo, 1, submit-failed
 __END__
 
-purge_suite "${SUITE_NAME}"
+purge_suite "${SUITE_NAME}"