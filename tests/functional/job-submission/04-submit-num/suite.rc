[cylc]
    [[events]]
        abort on timeout = True
        timeout = PT30S
[scheduling]
    [[graph]]
        R1 = """
            foo:fail => bar
            foo & bar => baz
        """

[runtime]
    [[foo]]
        script = """
            echo "${CYLC_TASK_SUBMIT_NUMBER}" \
                >>"${CYLC_SUITE_RUN_DIR}/foo-submits.txt"
            # bash 4.2.0 bug: ((VAR == VAL)) does not trigger 'set -e':
            test "${CYLC_TASK_SUBMIT_NUMBER}" -gt "${CYLC_TASK_TRY_NUMBER}"
        """
        [[[job]]]
            execution retry delays=2*PT0S
    [[bar]]
<<<<<<< HEAD
        script = cylc trigger "${CYLC_SUITE_NAME}" foo 1
=======
        script = """
cylc trigger "${CYLC_SUITE_NAME}" foo.1
"""
>>>>>>> 5179d19e
    [[baz]]
        script = """
            printf "%d\n" {1..4} | cmp - "${CYLC_SUITE_RUN_DIR}/foo-submits.txt"
        """<|MERGE_RESOLUTION|>--- conflicted
+++ resolved
@@ -20,13 +20,7 @@
         [[[job]]]
             execution retry delays=2*PT0S
     [[bar]]
-<<<<<<< HEAD
-        script = cylc trigger "${CYLC_SUITE_NAME}" foo 1
-=======
-        script = """
-cylc trigger "${CYLC_SUITE_NAME}" foo.1
-"""
->>>>>>> 5179d19e
+        script = cylc trigger "${CYLC_SUITE_NAME}" foo.1
     [[baz]]
         script = """
             printf "%d\n" {1..4} | cmp - "${CYLC_SUITE_RUN_DIR}/foo-submits.txt"
