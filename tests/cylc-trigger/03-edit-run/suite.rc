--- conflicted
+++ resolved
@@ -13,12 +13,7 @@
     [[broken-task]]
         script = /bin/false
     [[fixer-task]]
-<<<<<<< HEAD
         command scripting = """
 cylc trigger --edit $CYLC_SUITE_NAME broken-task 1 << __END__
 y
-__END__"""
-=======
-        script = """
-cylc trigger --edit $CYLC_SUITE_NAME broken-task 1"""
->>>>>>> b8ad787b
+__END__"""